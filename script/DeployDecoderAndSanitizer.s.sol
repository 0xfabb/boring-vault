--- conflicted
+++ resolved
@@ -15,11 +15,9 @@
 import {MainnetAddresses} from "test/resources/MainnetAddresses.sol";
 import {ContractNames} from "resources/ContractNames.sol";
 import {PointFarmingDecoderAndSanitizer} from "src/base/DecodersAndSanitizers/PointFarmingDecoderAndSanitizer.sol";
-<<<<<<< HEAD
 import {LombardBtcDecoderAndSanitizer} from "src/base/DecodersAndSanitizers/LombardBtcDecoderAndSanitizer.sol";
-=======
 import {AeraVaultFullDecoderAndSanitizer} from "src/base/DecodersAndSanitizers/AeraVaultFullDecoderAndSanitizer.sol"; 
->>>>>>> 3fffbb99
+
 
 import {BoringDrone} from "src/base/Drones/BoringDrone.sol";
 
@@ -35,15 +33,15 @@
     uint256 public privateKey;
     Deployer public deployer = Deployer(deployerAddress);
 
-<<<<<<< HEAD
+
     address boringVault = 0x5401b8620E5FB570064CA9114fd1e135fd77D57c;
-=======
+
     //address boringVault = 0x5401b8620E5FB570064CA9114fd1e135fd77D57c;
-    address boringVault = 0x1293b71644e7E55A692Cade85a0EDB381868AA7c; 
+    //address boringVault = 0x1293b71644e7E55A692Cade85a0EDB381868AA7c; 
     address eEigen = 0xE77076518A813616315EaAba6cA8e595E845EeE9;
 
     address liquidUsd = 0x08c6F91e2B681FaF5e17227F2a44C307b3C1364C;
->>>>>>> 3fffbb99
+
 
     function setUp() external {
         //privateKey = vm.envUint("ETHERFI_LIQUID_DEPLOYER");
@@ -83,18 +81,17 @@
         //constructorArgs = abi.encode(liquidUsd, uniswapV3NonFungiblePositionManager);
         //deployer.deployContract(EtherFiLiquidUsdDecoderAndSanitizerName, creationCode, constructorArgs, 0);
 
-<<<<<<< HEAD
-        creationCode = type(LombardBtcDecoderAndSanitizer).creationCode;
-        address baseUniswapV3NonFungiblePositionManager = 0x03a520b32C04BF3bEEf7BEb72E919cf822Ed34f1;
-        constructorArgs = abi.encode(boringVault, baseUniswapV3NonFungiblePositionManager);
-        deployer.deployContract(LombardBtcDecoderAndSanitizerName, creationCode, constructorArgs, 0);
+        //creationCode = type(LombardBtcDecoderAndSanitizer).creationCode;
+        //address baseUniswapV3NonFungiblePositionManager = 0x03a520b32C04BF3bEEf7BEb72E919cf822Ed34f1;
+        //constructorArgs = abi.encode(boringVault, baseUniswapV3NonFungiblePositionManager);
+        //deployer.deployContract(LombardBtcDecoderAndSanitizerName, creationCode, constructorArgs, 0);
 
         // new LombardBtcDecoderAndSanitizer(boringVault, baseUniswapV3NonFungiblePositionManager);
-=======
+
         creationCode = type(AeraVaultFullDecoderAndSanitizer).creationCode; 
         constructorArgs = abi.encode(boringVault); 
         deployer.deployContract("Aera Vault Decoder and Santizier v0.0", creationCode, constructorArgs, 0); 
->>>>>>> 3fffbb99
+
 
         vm.stopBroadcast();
     }
