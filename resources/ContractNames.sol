--- conflicted
+++ resolved
@@ -66,12 +66,9 @@
         "Bridging Test ETH Vault Decoder and Sanitizer V0.0";
     string public constant BridgingTestVaultEthDelayedWithdrawer = "Bridging Test ETH Vault Delayed Withdrawer V0.0";
 
-<<<<<<< HEAD
     string public constant TestCCIPTellerName = "Test CCIP Teller V0.0";
 
-    string public constant ItbPositionDecoderAndSanitizerName = "ITB Position Decoder and Sanitizer V0.0";
     // gernic Rate Providers
-=======
     string public constant CanaryBtcRolesAuthorityName = "Canary BTC RolesAuthority Version 0.0";
     string public constant CanaryBtcName = "Canary BTC V0.1";
     string public constant CanaryBtcManagerName = "Canary BTC Manager With Merkle Verification V0.0";
@@ -91,7 +88,6 @@
     string public constant ItbPositionDecoderAndSanitizerName = "ITB Position Decoder and Sanitizer V0.3";
 
     // Generic Rate Providers
->>>>>>> 96576538
     string public constant PendlePTweETHRateProviderName = "Pendle PT weETH Rate Provider V0.0";
     string public constant PendleYTweETHRateProviderName = "Pendle YT weETH Rate Provider V0.0";
     string public constant PendleLPweETHRateProviderName = "Pendle LP weETH Rate Provider V0.0";
