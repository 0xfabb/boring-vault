--- conflicted
+++ resolved
@@ -169,11 +169,8 @@
         values[mainnet]["CAKE"] = 0x152649eA73beAb28c5b49B26eb48f7EAD6d4c898.toBytes32();
         values[mainnet]["cbBTC"] = 0xcbB7C0000aB88B473b1f5aFd9ef808440eed33Bf.toBytes32();
         values[mainnet]["fBTC"] = 0xC96dE26018A54D51c097160568752c4E3BD6C364.toBytes32();
-<<<<<<< HEAD
         values[mainnet]["EIGEN"] = 0xec53bF9167f50cDEB3Ae105f56099aaaB9061F83.toBytes32();
-=======
         values[mainnet]["wcUSDCv3"] = 0x27F2f159Fe990Ba83D57f39Fd69661764BEbf37a.toBytes32();
->>>>>>> 1a645b88
 
         // Rate providers
         values[mainnet]["WEETH_RATE_PROVIDER"] = 0xCd5fE23C85820F7B72D0926FC9b05b43E359b7ee.toBytes32();
