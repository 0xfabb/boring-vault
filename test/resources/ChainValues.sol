// SPDX-License-Identifier: UNLICENSED
pragma solidity 0.8.21;

import {ERC20} from "@solmate/tokens/ERC20.sol";
import {AddressToBytes32Lib} from "src/helper/AddressToBytes32Lib.sol";

contract ChainValues {
    using AddressToBytes32Lib for address;
    using AddressToBytes32Lib for bytes32;

    string public constant mainnet = "mainnet";
    string public constant polygon = "polygon";
    string public constant bsc = "bsc";
    string public constant avalanche = "avalanche";
    string public constant arbitrum = "arbitrum";
    string public constant optimism = "optimism";
    string public constant base = "base";
    string public constant zircuit = "zircuit";
    string public constant mantle = "mantle";
    string public constant linea = "linea";
    string public constant scroll = "scroll";
    string public constant holesky = "holesky";

    // Bridging constants.
    uint64 public constant ccipArbitrumChainSelector = 4949039107694359620;
    uint64 public constant ccipMainnetChainSelector = 5009297550715157269;
    uint32 public constant layerZeroBaseEndpointId = 30184;
    uint32 public constant layerZeroMainnetEndpointId = 30101;
    uint32 public constant layerZeroOptimismEndpointId = 30111;
    uint32 public constant layerZeroArbitrumEndpointId = 30110;

    error ChainValues__ZeroAddress(string chainName, string valueName);
    error ChainValues__ZeroBytes32(string chainName, string valueName);
    error ChainValues__ValueAlreadySet(string chainName, string valueName);

    mapping(string => mapping(string => bytes32)) public values;

    function getAddress(string memory chainName, string memory valueName) public view returns (address a) {
        a = values[chainName][valueName].toAddress();
        if (a == address(0)) {
            revert ChainValues__ZeroAddress(chainName, valueName);
        }
    }

    function getERC20(string memory chainName, string memory valueName) public view returns (ERC20 erc20) {
        address a = getAddress(chainName, valueName);
        erc20 = ERC20(a);
    }

    function getBytes32(string memory chainName, string memory valueName) public view returns (bytes32 b) {
        b = values[chainName][valueName];
        if (b == bytes32(0)) {
            revert ChainValues__ZeroBytes32(chainName, valueName);
        }
    }

    function setValue(bool overrideOk, string memory chainName, string memory valueName, bytes32 value) public {
        if (!overrideOk && values[chainName][valueName] != bytes32(0)) {
            revert ChainValues__ValueAlreadySet(chainName, valueName);
        }
        values[chainName][valueName] = value;
    }

    function setAddress(bool overrideOk, string memory chainName, string memory valueName, address value) public {
        setValue(overrideOk, chainName, valueName, value.toBytes32());
    }

    constructor() {
        // Add mainnet values
        _addMainnetValues();
        _addBaseValues();
        _addArbitrumValues();
        _addOptimismValues();
        _addMantleValues();
        _addZircuitValues();
        _addLineaValues();
        _addScrollValues();

        // Add testnet values
        _addHoleskyValues();
    }

    function _addMainnetValues() private {
        // Liquid Ecosystem
        values[mainnet]["deployerAddress"] = 0x5F2F11ad8656439d5C14d9B351f8b09cDaC2A02d.toBytes32();
        values[mainnet]["dev0Address"] = 0x0463E60C7cE10e57911AB7bD1667eaa21de3e79b.toBytes32();
        values[mainnet]["dev1Address"] = 0xf8553c8552f906C19286F21711721E206EE4909E.toBytes32();
        values[mainnet]["liquidV1PriceRouter"] = 0x693799805B502264f9365440B93C113D86a4fFF5.toBytes32();
        values[mainnet]["liquidPayoutAddress"] = 0xA9962a5BfBea6918E958DeE0647E99fD7863b95A.toBytes32();
        values[mainnet]["liquidMultisig"] = 0xCEA8039076E35a825854c5C2f85659430b06ec96.toBytes32();
        values[mainnet]["liquidEth"] = 0xf0bb20865277aBd641a307eCe5Ee04E79073416C.toBytes32();
        values[mainnet]["liquidEthStrategist"] = 0x41DFc53B13932a2690C9790527C1967d8579a6ae.toBytes32();
        values[mainnet]["liquidEthManager"] = 0x227975088C28DBBb4b421c6d96781a53578f19a8.toBytes32();
        values[mainnet]["superSymbiotic"] = 0x917ceE801a67f933F2e6b33fC0cD1ED2d5909D88.toBytes32();
        values[mainnet]["superSymbioticTeller"] = 0x99dE9e5a3eC2750a6983C8732E6e795A35e7B861.toBytes32();
        values[mainnet]["weETHs"] = 0x917ceE801a67f933F2e6b33fC0cD1ED2d5909D88.toBytes32();

        // DeFi Ecosystem
        values[mainnet]["ETH"] = 0xEeeeeEeeeEeEeeEeEeEeeEEEeeeeEeeeeeeeEEeE.toBytes32();
        values[mainnet]["uniV3Router"] = 0xE592427A0AEce92De3Edee1F18E0157C05861564.toBytes32();
        values[mainnet]["uniV2Router"] = 0x7a250d5630B4cF539739dF2C5dAcb4c659F2488D.toBytes32();

        // ERC20s
        values[mainnet]["USDC"] = 0xA0b86991c6218b36c1d19D4a2e9Eb0cE3606eB48.toBytes32();
        values[mainnet]["WETH"] = 0xC02aaA39b223FE8D0A0e5C4F27eAD9083C756Cc2.toBytes32();
        values[mainnet]["WBTC"] = 0x2260FAC5E5542a773Aa44fBCfeDf7C193bc2C599.toBytes32();
        values[mainnet]["USDT"] = 0xdAC17F958D2ee523a2206206994597C13D831ec7.toBytes32();
        values[mainnet]["TUSD"] = 0x0000000000085d4780B73119b644AE5ecd22b376.toBytes32();
        values[mainnet]["DAI"] = 0x6B175474E89094C44Da98b954EedeAC495271d0F.toBytes32();
        values[mainnet]["WSTETH"] = 0x7f39C581F595B53c5cb19bD0b3f8dA6c935E2Ca0.toBytes32();
        values[mainnet]["STETH"] = 0xae7ab96520DE3A18E5e111B5EaAb095312D7fE84.toBytes32();
        values[mainnet]["FRAX"] = 0x853d955aCEf822Db058eb8505911ED77F175b99e.toBytes32();
        values[mainnet]["BAL"] = 0xba100000625a3754423978a60c9317c58a424e3D.toBytes32();
        values[mainnet]["COMP"] = 0xc00e94Cb662C3520282E6f5717214004A7f26888.toBytes32();
        values[mainnet]["LINK"] = 0x514910771AF9Ca656af840dff83E8264EcF986CA.toBytes32();
        values[mainnet]["rETH"] = 0xae78736Cd615f374D3085123A210448E74Fc6393.toBytes32();
        values[mainnet]["RETH"] = 0xae78736Cd615f374D3085123A210448E74Fc6393.toBytes32();
        values[mainnet]["cbETH"] = 0xBe9895146f7AF43049ca1c1AE358B0541Ea49704.toBytes32();
        values[mainnet]["RPL"] = 0xD33526068D116cE69F19A9ee46F0bd304F21A51f.toBytes32();
        values[mainnet]["BOND"] = 0x0391D2021f89DC339F60Fff84546EA23E337750f.toBytes32();
        values[mainnet]["SWETH"] = 0xf951E335afb289353dc249e82926178EaC7DEd78.toBytes32();
        values[mainnet]["AURA"] = 0xC0c293ce456fF0ED870ADd98a0828Dd4d2903DBF.toBytes32();
        values[mainnet]["GHO"] = 0x40D16FC0246aD3160Ccc09B8D0D3A2cD28aE6C2f.toBytes32();
        values[mainnet]["LUSD"] = 0x5f98805A4E8be255a32880FDeC7F6728C6568bA0.toBytes32();
        values[mainnet]["OHM"] = 0x64aa3364F17a4D01c6f1751Fd97C2BD3D7e7f1D5.toBytes32();
        values[mainnet]["MKR"] = 0x9f8F72aA9304c8B593d555F12eF6589cC3A579A2.toBytes32();
        values[mainnet]["APE"] = 0x4d224452801ACEd8B2F0aebE155379bb5D594381.toBytes32();
        values[mainnet]["UNI"] = 0x1f9840a85d5aF5bf1D1762F925BDADdC4201F984.toBytes32();
        values[mainnet]["CRV"] = 0xD533a949740bb3306d119CC777fa900bA034cd52.toBytes32();
        values[mainnet]["CVX"] = 0x4e3FBD56CD56c3e72c1403e103b45Db9da5B9D2B.toBytes32();
        values[mainnet]["FRXETH"] = 0x5E8422345238F34275888049021821E8E08CAa1f.toBytes32();
        values[mainnet]["CRVUSD"] = 0xf939E0A03FB07F59A73314E73794Be0E57ac1b4E.toBytes32();
        values[mainnet]["OETH"] = 0x856c4Efb76C1D1AE02e20CEB03A2A6a08b0b8dC3.toBytes32();
        values[mainnet]["MKUSD"] = 0x4591DBfF62656E7859Afe5e45f6f47D3669fBB28.toBytes32();
        values[mainnet]["YETH"] = 0x1BED97CBC3c24A4fb5C069C6E311a967386131f7.toBytes32();
        values[mainnet]["ETHX"] = 0xA35b1B31Ce002FBF2058D22F30f95D405200A15b.toBytes32();
        values[mainnet]["weETH"] = 0xCd5fE23C85820F7B72D0926FC9b05b43E359b7ee.toBytes32();
        values[mainnet]["WEETH"] = 0xCd5fE23C85820F7B72D0926FC9b05b43E359b7ee.toBytes32();
        values[mainnet]["EETH"] = 0x35fA164735182de50811E8e2E824cFb9B6118ac2.toBytes32();
        values[mainnet]["EZETH"] = 0xbf5495Efe5DB9ce00f80364C8B423567e58d2110.toBytes32();
        values[mainnet]["RSETH"] = 0xA1290d69c65A6Fe4DF752f95823fae25cB99e5A7.toBytes32();
        values[mainnet]["OSETH"] = 0xf1C9acDc66974dFB6dEcB12aA385b9cD01190E38.toBytes32();
        values[mainnet]["RSWETH"] = 0xFAe103DC9cf190eD75350761e95403b7b8aFa6c0.toBytes32();
        values[mainnet]["PENDLE"] = 0x808507121B80c02388fAd14726482e061B8da827.toBytes32();
        values[mainnet]["SUSDE"] = 0x9D39A5DE30e57443BfF2A8307A4256c8797A3497.toBytes32();
        values[mainnet]["USDE"] = 0x4c9EDD5852cd905f086C759E8383e09bff1E68B3.toBytes32();
        values[mainnet]["GEAR"] = 0xBa3335588D9403515223F109EdC4eB7269a9Ab5D.toBytes32();
        values[mainnet]["SDAI"] = 0x83F20F44975D03b1b09e64809B757c47f942BEeA.toBytes32();
        values[mainnet]["PYUSD"] = 0x6c3ea9036406852006290770BEdFcAbA0e23A0e8.toBytes32();
        values[mainnet]["METH"] = 0xd5F7838F5C461fefF7FE49ea5ebaF7728bB0ADfa.toBytes32();
        values[mainnet]["TBTC"] = 0x18084fbA666a33d37592fA2633fD49a74DD93a88.toBytes32();
        values[mainnet]["INST"] = 0x6f40d4A6237C257fff2dB00FA0510DeEECd303eb.toBytes32();
        values[mainnet]["LBTC"] = 0x8236a87084f8B84306f72007F36F2618A5634494.toBytes32();
        values[mainnet]["RSR"] = 0x320623b8E4fF03373931769A31Fc52A4E78B5d70.toBytes32();
        values[mainnet]["SFRXETH"] = 0xac3E018457B222d93114458476f3E3416Abbe38F.toBytes32();
        values[mainnet]["WBETH"] = 0xa2E3356610840701BDf5611a53974510Ae27E2e1.toBytes32();
        values[mainnet]["UNIETH"] = 0xF1376bceF0f78459C0Ed0ba5ddce976F1ddF51F4.toBytes32();
        values[mainnet]["CBETH"] = 0xBe9895146f7AF43049ca1c1AE358B0541Ea49704.toBytes32();
        values[mainnet]["USD0"] = 0x73A15FeD60Bf67631dC6cd7Bc5B6e8da8190aCF5.toBytes32();
        values[mainnet]["USD0_plus"] = 0x35D8949372D46B7a3D5A56006AE77B215fc69bC0.toBytes32();
        values[mainnet]["deUSD"] = 0x15700B564Ca08D9439C58cA5053166E8317aa138.toBytes32();
        values[mainnet]["sdeUSD"] = 0x5C5b196aBE0d54485975D1Ec29617D42D9198326.toBytes32();
        values[mainnet]["pumpBTC"] = 0xF469fBD2abcd6B9de8E169d128226C0Fc90a012e.toBytes32();
        values[mainnet]["CAKE"] = 0x152649eA73beAb28c5b49B26eb48f7EAD6d4c898.toBytes32();
        values[mainnet]["cbBTC"] = 0xcbB7C0000aB88B473b1f5aFd9ef808440eed33Bf.toBytes32();
<<<<<<< HEAD
        values[mainnet]["fBTC"] = 0xC96dE26018A54D51c097160568752c4E3BD6C364.toBytes32();
=======
>>>>>>> 06bb3668

        // Rate providers
        values[mainnet]["WEETH_RATE_PROVIDER"] = 0xCd5fE23C85820F7B72D0926FC9b05b43E359b7ee.toBytes32();
        values[mainnet]["ETHX_RATE_PROVIDER"] = 0xAAE054B9b822554dd1D9d1F48f892B4585D3bbf0.toBytes32();
        values[mainnet]["UNIETH_RATE_PROVIDER"] = 0x2c3b8c5e98A6e89AAAF21Deebf5FF9d08c4A9FF7.toBytes32();

        // Chainlink Datafeeds
        values[mainnet]["WETH_USD_FEED"] = 0x5f4eC3Df9cbd43714FE2740f5E3616155c5b8419.toBytes32();
        values[mainnet]["USDC_USD_FEED"] = 0x8fFfFfd4AfB6115b954Bd326cbe7B4BA576818f6.toBytes32();
        values[mainnet]["WBTC_USD_FEED"] = 0xF4030086522a5bEEa4988F8cA5B36dbC97BeE88c.toBytes32();
        values[mainnet]["TUSD_USD_FEED"] = 0xec746eCF986E2927Abd291a2A1716c940100f8Ba.toBytes32();
        values[mainnet]["STETH_USD_FEED"] = 0xCfE54B5cD566aB89272946F602D76Ea879CAb4a8.toBytes32();
        values[mainnet]["DAI_USD_FEED"] = 0xAed0c38402a5d19df6E4c03F4E2DceD6e29c1ee9.toBytes32();
        values[mainnet]["USDT_USD_FEED"] = 0x3E7d1eAB13ad0104d2750B8863b489D65364e32D.toBytes32();
        values[mainnet]["COMP_USD_FEED"] = 0xdbd020CAeF83eFd542f4De03e3cF0C28A4428bd5.toBytes32();
        values[mainnet]["fastGasFeed"] = 0x169E633A2D1E6c10dD91238Ba11c4A708dfEF37C.toBytes32();
        values[mainnet]["FRAX_USD_FEED"] = 0xB9E1E3A9feFf48998E45Fa90847ed4D467E8BcfD.toBytes32();
        values[mainnet]["RETH_ETH_FEED"] = 0x536218f9E9Eb48863970252233c8F271f554C2d0.toBytes32();
        values[mainnet]["BOND_ETH_FEED"] = 0xdd22A54e05410D8d1007c38b5c7A3eD74b855281.toBytes32();
        values[mainnet]["CBETH_ETH_FEED"] = 0xF017fcB346A1885194689bA23Eff2fE6fA5C483b.toBytes32();
        values[mainnet]["STETH_ETH_FEED"] = 0x86392dC19c0b719886221c78AB11eb8Cf5c52812.toBytes32();
        values[mainnet]["BAL_USD_FEED"] = 0xdF2917806E30300537aEB49A7663062F4d1F2b5F.toBytes32();
        values[mainnet]["GHO_USD_FEED"] = 0x3f12643D3f6f874d39C2a4c9f2Cd6f2DbAC877FC.toBytes32();
        values[mainnet]["LUSD_USD_FEED"] = 0x3D7aE7E594f2f2091Ad8798313450130d0Aba3a0.toBytes32();
        values[mainnet]["OHM_ETH_FEED"] = 0x9a72298ae3886221820B1c878d12D872087D3a23.toBytes32();
        values[mainnet]["MKR_USD_FEED"] = 0xec1D1B3b0443256cc3860e24a46F108e699484Aa.toBytes32();
        values[mainnet]["UNI_ETH_FEED"] = 0xD6aA3D25116d8dA79Ea0246c4826EB951872e02e.toBytes32();
        values[mainnet]["APE_USD_FEED"] = 0xD10aBbC76679a20055E167BB80A24ac851b37056.toBytes32();
        values[mainnet]["CRV_USD_FEED"] = 0xCd627aA160A6fA45Eb793D19Ef54f5062F20f33f.toBytes32();
        values[mainnet]["CVX_USD_FEED"] = 0xd962fC30A72A84cE50161031391756Bf2876Af5D.toBytes32();
        values[mainnet]["CVX_ETH_FEED"] = 0xC9CbF687f43176B302F03f5e58470b77D07c61c6.toBytes32();
        values[mainnet]["CRVUSD_USD_FEED"] = 0xEEf0C605546958c1f899b6fB336C20671f9cD49F.toBytes32();
        values[mainnet]["LINK_USD_FEED"] = 0x2c1d072e956AFFC0D435Cb7AC38EF18d24d9127c.toBytes32();

        // Aave V2 Tokens
        values[mainnet]["aV2WETH"] = 0x030bA81f1c18d280636F32af80b9AAd02Cf0854e.toBytes32();
        values[mainnet]["aV2USDC"] = 0xBcca60bB61934080951369a648Fb03DF4F96263C.toBytes32();
        values[mainnet]["dV2USDC"] = 0x619beb58998eD2278e08620f97007e1116D5D25b.toBytes32();
        values[mainnet]["dV2WETH"] = 0xF63B34710400CAd3e044cFfDcAb00a0f32E33eCf.toBytes32();
        values[mainnet]["aV2WBTC"] = 0x9ff58f4fFB29fA2266Ab25e75e2A8b3503311656.toBytes32();
        values[mainnet]["aV2TUSD"] = 0x101cc05f4A51C0319f570d5E146a8C625198e636.toBytes32();
        values[mainnet]["aV2STETH"] = 0x1982b2F5814301d4e9a8b0201555376e62F82428.toBytes32();
        values[mainnet]["aV2DAI"] = 0x028171bCA77440897B824Ca71D1c56caC55b68A3.toBytes32();
        values[mainnet]["dV2DAI"] = 0x6C3c78838c761c6Ac7bE9F59fe808ea2A6E4379d.toBytes32();
        values[mainnet]["aV2USDT"] = 0x3Ed3B47Dd13EC9a98b44e6204A523E766B225811.toBytes32();
        values[mainnet]["dV2USDT"] = 0x531842cEbbdD378f8ee36D171d6cC9C4fcf475Ec.toBytes32();

        // Aave V3 Tokens
        values[mainnet]["aV3WETH"] = 0x4d5F47FA6A74757f35C14fD3a6Ef8E3C9BC514E8.toBytes32();
        values[mainnet]["aV3USDC"] = 0x98C23E9d8f34FEFb1B7BD6a91B7FF122F4e16F5c.toBytes32();
        values[mainnet]["dV3USDC"] = 0x72E95b8931767C79bA4EeE721354d6E99a61D004.toBytes32();
        values[mainnet]["aV3DAI"] = 0x018008bfb33d285247A21d44E50697654f754e63.toBytes32();
        values[mainnet]["dV3DAI"] = 0xcF8d0c70c850859266f5C338b38F9D663181C314.toBytes32();
        values[mainnet]["dV3WETH"] = 0xeA51d7853EEFb32b6ee06b1C12E6dcCA88Be0fFE.toBytes32();
        values[mainnet]["aV3WBTC"] = 0x5Ee5bf7ae06D1Be5997A1A72006FE6C607eC6DE8.toBytes32();
        values[mainnet]["aV3USDT"] = 0x23878914EFE38d27C4D67Ab83ed1b93A74D4086a.toBytes32();
        values[mainnet]["dV3USDT"] = 0x6df1C1E379bC5a00a7b4C6e67A203333772f45A8.toBytes32();
        values[mainnet]["aV3sDAI"] = 0x4C612E3B15b96Ff9A6faED838F8d07d479a8dD4c.toBytes32();
        values[mainnet]["aV3CrvUsd"] = 0xb82fa9f31612989525992FCfBB09AB22Eff5c85A.toBytes32();
        values[mainnet]["dV3CrvUsd"] = 0x028f7886F3e937f8479efaD64f31B3fE1119857a.toBytes32();
        values[mainnet]["aV3WeETH"] = 0xBdfa7b7893081B35Fb54027489e2Bc7A38275129.toBytes32();

        // Balancer V2 Addresses
        values[mainnet]["BB_A_USD"] = 0xfeBb0bbf162E64fb9D0dfe186E517d84C395f016.toBytes32();
        values[mainnet]["BB_A_USD_V3"] = 0xc443C15033FCB6Cf72cC24f1BDA0Db070DdD9786.toBytes32();
        values[mainnet]["vanillaUsdcDaiUsdt"] = 0x79c58f70905F734641735BC61e45c19dD9Ad60bC.toBytes32();
        values[mainnet]["BB_A_WETH"] = 0x60D604890feaa0b5460B28A424407c24fe89374a.toBytes32();
        values[mainnet]["wstETH_bbaWETH"] = 0xE0fCBf4d98F0aD982DB260f86cf28b49845403C5.toBytes32();
        values[mainnet]["new_wstETH_bbaWETH"] = 0x41503C9D499ddbd1dCdf818a1b05e9774203Bf46.toBytes32();
        values[mainnet]["GHO_LUSD_BPT"] = 0x3FA8C89704e5d07565444009e5d9e624B40Be813.toBytes32();
        values[mainnet]["swETH_bbaWETH"] = 0xaE8535c23afeDdA9304B03c68a3563B75fc8f92b.toBytes32();
        values[mainnet]["swETH_wETH"] = 0x02D928E68D8F10C0358566152677Db51E1e2Dc8C.toBytes32();
        values[mainnet]["deUSD_sdeUSD_ECLP"] = 0x41FDbea2E52790c0a1Dc374F07b628741f2E062D.toBytes32();
        values[mainnet]["deUSD_sdeUSD_ECLP_Gauge"] = 0xA00DB7d9c465e95e4AA814A9340B9A161364470a.toBytes32();
        values[mainnet]["deUSD_sdeUSD_ECLP_id"] = 0x41fdbea2e52790c0a1dc374f07b628741f2e062d0002000000000000000006be;
        values[mainnet]["aura_deUSD_sdeUSD_ECLP"] = 0x7405Bf405185391525Ab06fABcdFf51fdc656A46.toBytes32();

        values[mainnet]["rETH_weETH_id"] = 0x05ff47afada98a98982113758878f9a8b9fdda0a000000000000000000000645;
        values[mainnet]["rETH_weETH"] = 0x05ff47AFADa98a98982113758878F9A8B9FddA0a.toBytes32();
        values[mainnet]["rETH_weETH_gauge"] = 0xC859BF9d7B8C557bBd229565124c2C09269F3aEF.toBytes32();
        values[mainnet]["aura_reth_weeth"] = 0x07A319A023859BbD49CC9C38ee891c3EA9283Cc5.toBytes32();

        values[mainnet]["ezETH_wETH"] = 0x596192bB6e41802428Ac943D2f1476C1Af25CC0E.toBytes32();
        values[mainnet]["ezETH_wETH_gauge"] = 0xa8B309a75f0D64ED632d45A003c68A30e59A1D8b.toBytes32();
        values[mainnet]["aura_ezETH_wETH"] = 0x95eC73Baa0eCF8159b4EE897D973E41f51978E50.toBytes32();

        values[mainnet]["rsETH_ETHx"] = 0x7761b6E0Daa04E70637D81f1Da7d186C205C2aDE.toBytes32();
        values[mainnet]["rsETH_ETHx_gauge"] = 0x0BcDb6d9b27Bd62d3De605393902C7d1a2c71Aab.toBytes32();
        values[mainnet]["aura_rsETH_ETHx"] = 0xf618102462Ff3cf7edbA4c067316F1C3AbdbA193.toBytes32();

        values[mainnet]["rETH_wETH_id"] = 0x1e19cf2d73a72ef1332c882f20534b6519be0276000200000000000000000112;
        values[mainnet]["rETH_wETH"] = 0x1E19CF2D73a72Ef1332C882F20534B6519Be0276.toBytes32();
        values[mainnet]["rETH_wETH_gauge"] = 0x79eF6103A513951a3b25743DB509E267685726B7.toBytes32();
        values[mainnet]["aura_reth_weth"] = 0xDd1fE5AD401D4777cE89959b7fa587e569Bf125D.toBytes32();

        values[mainnet]["rsETH_wETH_id"] = 0x58aadfb1afac0ad7fca1148f3cde6aedf5236b6d00000000000000000000067f;
        values[mainnet]["rsETH_wETH"] = 0x58AAdFB1Afac0ad7fca1148f3cdE6aEDF5236B6D.toBytes32();
        values[mainnet]["rsETH_wETH_gauge"] = 0xdf04E3a7ab9857a16FB97174e0f1001aa44380AF.toBytes32();
        values[mainnet]["aura_rsETH_wETH"] = 0xB5FdB4f75C26798A62302ee4959E4281667557E0.toBytes32();

        values[mainnet]["ezETH_weETH_rswETH"] = 0x848a5564158d84b8A8fb68ab5D004Fae11619A54.toBytes32();
        values[mainnet]["ezETH_weETH_rswETH_gauge"] = 0x253ED65fff980AEE7E94a0dC57BE304426048b35.toBytes32();
        values[mainnet]["aura_ezETH_weETH_rswETH"] = 0xce98eb8b2Fb98049b3F2dB0A212Ba7ca3Efd63b0.toBytes32();

        values[mainnet]["BAL_wETH"] = 0x5c6Ee304399DBdB9C8Ef030aB642B10820DB8F56.toBytes32();
        values[mainnet]["PENDLE_wETH"] = 0xFD1Cf6FD41F229Ca86ada0584c63C49C3d66BbC9.toBytes32();
        values[mainnet]["wETH_AURA"] = 0xCfCA23cA9CA720B6E98E3Eb9B6aa0fFC4a5C08B9.toBytes32();

        // values[mainnet]["ezETH_wETH"] = 0x596192bB6e41802428Ac943D2f1476C1Af25CC0E.toBytes32();
        // values[mainnet]["ezETH_wETH_gauge"] = 0xa8B309a75f0D64ED632d45A003c68A30e59A1D8b.toBytes32();
        // values[mainnet]["aura_ezETH_wETH"] = 0x95eC73Baa0eCF8159b4EE897D973E41f51978E50.toBytes32();

        // Linear Pools.
        values[mainnet]["bb_a_dai"] = 0x6667c6fa9f2b3Fc1Cc8D85320b62703d938E4385.toBytes32();
        values[mainnet]["bb_a_usdt"] = 0xA1697F9Af0875B63DdC472d6EeBADa8C1fAB8568.toBytes32();
        values[mainnet]["bb_a_usdc"] = 0xcbFA4532D8B2ade2C261D3DD5ef2A2284f792692.toBytes32();

        values[mainnet]["BB_A_USD_GAUGE"] = 0x0052688295413b32626D226a205b95cDB337DE86.toBytes32(); // query subgraph for gauges wrt to poolId: https://docs.balancer.fi/reference/vebal-and-gauges/gauges.html#query-gauge-by-l2-sidechain-pool:~:text=%23-,Query%20Pending%20Tokens%20for%20a%20Given%20Pool,-The%20process%20differs
        values[mainnet]["BB_A_USD_GAUGE_ADDRESS"] = 0x0052688295413b32626D226a205b95cDB337DE86.toBytes32();
        values[mainnet]["wstETH_bbaWETH_GAUGE_ADDRESS"] = 0x5f838591A5A8048F0E4C4c7fCca8fD9A25BF0590.toBytes32();

        // Mainnet Balancer Specific Addresses
        values[mainnet]["vault"] = 0xBA12222222228d8Ba445958a75a0704d566BF2C8.toBytes32();
        values[mainnet]["balancerVault"] = 0xBA12222222228d8Ba445958a75a0704d566BF2C8.toBytes32();
        values[mainnet]["relayer"] = 0xfeA793Aa415061C483D2390414275AD314B3F621.toBytes32();
        values[mainnet]["minter"] = 0x239e55F427D44C3cc793f49bFB507ebe76638a2b.toBytes32();
        values[mainnet]["USDC_DAI_USDT_BPT"] = 0x79c58f70905F734641735BC61e45c19dD9Ad60bC.toBytes32();
        values[mainnet]["rETH_wETH_BPT"] = 0x1E19CF2D73a72Ef1332C882F20534B6519Be0276.toBytes32();
        values[mainnet]["wstETH_wETH_BPT"] = 0x32296969Ef14EB0c6d29669C550D4a0449130230.toBytes32();
        values[mainnet]["wstETH_cbETH_BPT"] = 0x9c6d47Ff73e0F5E51BE5FD53236e3F595C5793F2.toBytes32();
        values[mainnet]["bb_a_USD_BPT"] = 0xfeBb0bbf162E64fb9D0dfe186E517d84C395f016.toBytes32();
        values[mainnet]["bb_a_USDC_BPT"] = 0xcbFA4532D8B2ade2C261D3DD5ef2A2284f792692.toBytes32();
        values[mainnet]["bb_a_DAI_BPT"] = 0x6667c6fa9f2b3Fc1Cc8D85320b62703d938E4385.toBytes32();
        values[mainnet]["bb_a_USDT_BPT"] = 0xA1697F9Af0875B63DdC472d6EeBADa8C1fAB8568.toBytes32();
        values[mainnet]["aura_rETH_wETH_BPT"] = 0xDd1fE5AD401D4777cE89959b7fa587e569Bf125D.toBytes32();
        values[mainnet]["GHO_bb_a_USD_BPT"] = 0xc2B021133D1b0cF07dba696fd5DD89338428225B.toBytes32();

        values[mainnet]["wstETH_wETH_BPT"] = 0x93d199263632a4EF4Bb438F1feB99e57b4b5f0BD.toBytes32();
        values[mainnet]["wstETH_wETH_Id"] = 0x93d199263632a4ef4bb438f1feb99e57b4b5f0bd0000000000000000000005c2;
        values[mainnet]["wstETH_wETH_Gauge"] = 0x5C0F23A5c1be65Fa710d385814a7Fd1Bda480b1C.toBytes32();
        values[mainnet]["aura_wstETH_wETH"] = 0x2a14dB8D09dB0542f6A371c0cB308A768227D67D.toBytes32();

        // Rate Providers
        values[mainnet]["cbethRateProvider"] = 0x7311E4BB8a72e7B300c5B8BDE4de6CdaA822a5b1.toBytes32();
        values[mainnet]["rethRateProvider"] = 0x1a8F81c256aee9C640e14bB0453ce247ea0DFE6F.toBytes32();
        values[mainnet]["sDaiRateProvider"] = 0xc7177B6E18c1Abd725F5b75792e5F7A3bA5DBC2c.toBytes32();
        values[mainnet]["rsETHRateProvider"] = 0x746df66bc1Bb361b9E8E2a794C299c3427976e6C.toBytes32();

        // Compound V2
        // Cvalues[mainnet]["cDAI"] = C0x5d3a536E4D6DbD6114cc1Ead35777bAB948E3643.toBytes32();
        // Cvalues[mainnet]["cUSDC"] = C0x39AA39c021dfbaE8faC545936693aC917d5E7563.toBytes32();
        // Cvalues[mainnet]["cTUSD"] = C0x12392F67bdf24faE0AF363c24aC620a2f67DAd86.toBytes32();

        // Chainlink Automation Registry
        values[mainnet]["automationRegistry"] = 0x02777053d6764996e594c3E88AF1D58D5363a2e6.toBytes32();
        values[mainnet]["automationRegistryV2"] = 0x6593c7De001fC8542bB1703532EE1E5aA0D458fD.toBytes32();
        values[mainnet]["automationRegistrarV2"] = 0x6B0B234fB2f380309D47A7E9391E29E9a179395a.toBytes32();

        // FraxLend Pairs
        values[mainnet]["FXS_FRAX_PAIR"] = 0xDbe88DBAc39263c47629ebbA02b3eF4cf0752A72.toBytes32();
        values[mainnet]["FPI_FRAX_PAIR"] = 0x74F82Bd9D0390A4180DaaEc92D64cf0708751759.toBytes32();
        values[mainnet]["SFRXETH_FRAX_PAIR"] = 0x78bB3aEC3d855431bd9289fD98dA13F9ebB7ef15.toBytes32();
        values[mainnet]["CRV_FRAX_PAIR"] = 0x3835a58CA93Cdb5f912519ad366826aC9a752510.toBytes32(); // FraxlendV1
        values[mainnet]["WBTC_FRAX_PAIR"] = 0x32467a5fc2d72D21E8DCe990906547A2b012f382.toBytes32(); // FraxlendV1
        values[mainnet]["WETH_FRAX_PAIR"] = 0x794F6B13FBd7EB7ef10d1ED205c9a416910207Ff.toBytes32(); // FraxlendV1
        values[mainnet]["CVX_FRAX_PAIR"] = 0xa1D100a5bf6BFd2736837c97248853D989a9ED84.toBytes32(); // FraxlendV1
        values[mainnet]["MKR_FRAX_PAIR"] = 0x82Ec28636B77661a95f021090F6bE0C8d379DD5D.toBytes32(); // FraxlendV2
        values[mainnet]["APE_FRAX_PAIR"] = 0x3a25B9aB8c07FfEFEe614531C75905E810d8A239.toBytes32(); // FraxlendV2
        values[mainnet]["UNI_FRAX_PAIR"] = 0xc6CadA314389430d396C7b0C70c6281e99ca7fe8.toBytes32(); // FraxlendV2

        /// From Crispy's curve tests

        // Curve Pools and Tokens
        values[mainnet]["TriCryptoPool"] = 0xD51a44d3FaE010294C616388b506AcdA1bfAAE46.toBytes32();
        values[mainnet]["CRV_3_CRYPTO"] = 0xc4AD29ba4B3c580e6D59105FFf484999997675Ff.toBytes32();
        values[mainnet]["daiUsdcUsdtPool"] = 0xbEbc44782C7dB0a1A60Cb6fe97d0b483032FF1C7.toBytes32();
        values[mainnet]["CRV_DAI_USDC_USDT"] = 0x6c3F90f043a72FA612cbac8115EE7e52BDe6E490.toBytes32();
        values[mainnet]["frax3CrvPool"] = 0xd632f22692FaC7611d2AA1C0D552930D43CAEd3B.toBytes32();
        values[mainnet]["CRV_FRAX_3CRV"] = 0xd632f22692FaC7611d2AA1C0D552930D43CAEd3B.toBytes32();
        values[mainnet]["wethCrvPool"] = 0x8301AE4fc9c624d1D396cbDAa1ed877821D7C511.toBytes32();
        values[mainnet]["CRV_WETH_CRV"] = 0xEd4064f376cB8d68F770FB1Ff088a3d0F3FF5c4d.toBytes32();
        values[mainnet]["aave3Pool"] = 0xDeBF20617708857ebe4F679508E7b7863a8A8EeE.toBytes32();
        values[mainnet]["CRV_AAVE_3CRV"] = 0xFd2a8fA60Abd58Efe3EeE34dd494cD491dC14900.toBytes32();
        values[mainnet]["stETHWethNg"] = 0x21E27a5E5513D6e65C4f830167390997aA84843a.toBytes32();
        values[mainnet]["EthFrxEthCurvePool"] = 0xa1F8A6807c402E4A15ef4EBa36528A3FED24E577.toBytes32();
        values[mainnet]["triCrypto2"] = 0xD51a44d3FaE010294C616388b506AcdA1bfAAE46.toBytes32();
        values[mainnet]["weETH_wETH_ng"] = 0xDB74dfDD3BB46bE8Ce6C33dC9D82777BCFc3dEd5.toBytes32();
        values[mainnet]["weETH_wETH_ng_gauge"] = 0x053df3e4D0CeD9a3Bf0494F97E83CE1f13BdC0E2.toBytes32();
        values[mainnet]["USD0_USD0++_CurvePool"] = 0x1d08E7adC263CfC70b1BaBe6dC5Bb339c16Eec52.toBytes32();
        values[mainnet]["USD0_USD0++_CurveGauge"] = 0x5C00817B67b40f3b347bD4275B4BBA4840c8127a.toBytes32();

        values[mainnet]["UsdcCrvUsdPool"] = 0x4DEcE678ceceb27446b35C672dC7d61F30bAD69E.toBytes32();
        values[mainnet]["UsdcCrvUsdToken"] = 0x4DEcE678ceceb27446b35C672dC7d61F30bAD69E.toBytes32();
        values[mainnet]["UsdcCrvUsdGauge"] = 0x95f00391cB5EebCd190EB58728B4CE23DbFa6ac1.toBytes32();
        values[mainnet]["WethRethPool"] = 0x0f3159811670c117c372428D4E69AC32325e4D0F.toBytes32();
        values[mainnet]["WethRethToken"] = 0x6c38cE8984a890F5e46e6dF6117C26b3F1EcfC9C.toBytes32();
        values[mainnet]["WethRethGauge"] = 0x9d4D981d8a9066f5db8532A5816543dE8819d4A8.toBytes32();
        values[mainnet]["UsdtCrvUsdPool"] = 0x390f3595bCa2Df7d23783dFd126427CCeb997BF4.toBytes32();
        values[mainnet]["UsdtCrvUsdToken"] = 0x390f3595bCa2Df7d23783dFd126427CCeb997BF4.toBytes32();
        values[mainnet]["UsdtCrvUsdGauge"] = 0x4e6bB6B7447B7B2Aa268C16AB87F4Bb48BF57939.toBytes32();
        values[mainnet]["EthStethPool"] = 0xDC24316b9AE028F1497c275EB9192a3Ea0f67022.toBytes32();
        values[mainnet]["EthStethToken"] = 0x06325440D014e39736583c165C2963BA99fAf14E.toBytes32();
        values[mainnet]["EthStethGauge"] = 0x182B723a58739a9c974cFDB385ceaDb237453c28.toBytes32();
        values[mainnet]["FraxUsdcPool"] = 0xDcEF968d416a41Cdac0ED8702fAC8128A64241A2.toBytes32();
        values[mainnet]["FraxUsdcToken"] = 0x3175Df0976dFA876431C2E9eE6Bc45b65d3473CC.toBytes32();
        values[mainnet]["FraxUsdcGauge"] = 0xCFc25170633581Bf896CB6CDeE170e3E3Aa59503.toBytes32();
        values[mainnet]["WethFrxethPool"] = 0x9c3B46C0Ceb5B9e304FCd6D88Fc50f7DD24B31Bc.toBytes32();
        values[mainnet]["WethFrxethToken"] = 0x9c3B46C0Ceb5B9e304FCd6D88Fc50f7DD24B31Bc.toBytes32();
        values[mainnet]["WethFrxethGauge"] = 0x4E21418095d32d15c6e2B96A9910772613A50d50.toBytes32();
        values[mainnet]["EthFrxethPool"] = 0xa1F8A6807c402E4A15ef4EBa36528A3FED24E577.toBytes32();
        values[mainnet]["EthFrxethToken"] = 0xf43211935C781D5ca1a41d2041F397B8A7366C7A.toBytes32();
        values[mainnet]["EthFrxethGauge"] = 0x2932a86df44Fe8D2A706d8e9c5d51c24883423F5.toBytes32();
        values[mainnet]["StethFrxethPool"] = 0x4d9f9D15101EEC665F77210cB999639f760F831E.toBytes32();
        values[mainnet]["StethFrxethToken"] = 0x4d9f9D15101EEC665F77210cB999639f760F831E.toBytes32();
        values[mainnet]["StethFrxethGauge"] = 0x821529Bb07c83803C9CC7763e5974386e9eFEdC7.toBytes32();
        values[mainnet]["WethCvxPool"] = 0xB576491F1E6e5E62f1d8F26062Ee822B40B0E0d4.toBytes32();
        values[mainnet]["WethCvxToken"] = 0x3A283D9c08E8b55966afb64C515f5143cf907611.toBytes32();
        values[mainnet]["WethCvxGauge"] = 0x7E1444BA99dcdFfE8fBdb42C02F0005D14f13BE1.toBytes32();
        values[mainnet]["EthStethNgPool"] = 0x21E27a5E5513D6e65C4f830167390997aA84843a.toBytes32();
        values[mainnet]["EthStethNgToken"] = 0x21E27a5E5513D6e65C4f830167390997aA84843a.toBytes32();
        values[mainnet]["EthStethNgGauge"] = 0x79F21BC30632cd40d2aF8134B469a0EB4C9574AA.toBytes32();
        values[mainnet]["EthOethPool"] = 0x94B17476A93b3262d87B9a326965D1E91f9c13E7.toBytes32();
        values[mainnet]["EthOethToken"] = 0x94B17476A93b3262d87B9a326965D1E91f9c13E7.toBytes32();
        values[mainnet]["EthOethGauge"] = 0xd03BE91b1932715709e18021734fcB91BB431715.toBytes32();
        values[mainnet]["FraxCrvUsdPool"] = 0x0CD6f267b2086bea681E922E19D40512511BE538.toBytes32();
        values[mainnet]["FraxCrvUsdToken"] = 0x0CD6f267b2086bea681E922E19D40512511BE538.toBytes32();
        values[mainnet]["FraxCrvUsdGauge"] = 0x96424E6b5eaafe0c3B36CA82068d574D44BE4e3c.toBytes32();
        values[mainnet]["mkUsdFraxUsdcPool"] = 0x0CFe5C777A7438C9Dd8Add53ed671cEc7A5FAeE5.toBytes32();
        values[mainnet]["mkUsdFraxUsdcToken"] = 0x0CFe5C777A7438C9Dd8Add53ed671cEc7A5FAeE5.toBytes32();
        values[mainnet]["mkUsdFraxUsdcGauge"] = 0xF184d80915Ba7d835D941BA70cDdf93DE36517ee.toBytes32();
        values[mainnet]["WethYethPool"] = 0x69ACcb968B19a53790f43e57558F5E443A91aF22.toBytes32();
        values[mainnet]["WethYethToken"] = 0x69ACcb968B19a53790f43e57558F5E443A91aF22.toBytes32();
        values[mainnet]["WethYethGauge"] = 0x138cC21D15b7A06F929Fc6CFC88d2b830796F4f1.toBytes32();
        values[mainnet]["EthEthxPool"] = 0x59Ab5a5b5d617E478a2479B0cAD80DA7e2831492.toBytes32();
        values[mainnet]["EthEthxToken"] = 0x59Ab5a5b5d617E478a2479B0cAD80DA7e2831492.toBytes32();
        values[mainnet]["EthEthxGauge"] = 0x7671299eA7B4bbE4f3fD305A994e6443b4be680E.toBytes32();
        values[mainnet]["CrvUsdSdaiPool"] = 0x1539c2461d7432cc114b0903f1824079BfCA2C92.toBytes32();
        values[mainnet]["CrvUsdSdaiToken"] = 0x1539c2461d7432cc114b0903f1824079BfCA2C92.toBytes32();
        values[mainnet]["CrvUsdSdaiGauge"] = 0x2B5a5e182768a18C70EDd265240578a72Ca475ae.toBytes32();
        values[mainnet]["CrvUsdSfraxPool"] = 0xfEF79304C80A694dFd9e603D624567D470e1a0e7.toBytes32();
        values[mainnet]["CrvUsdSfraxToken"] = 0xfEF79304C80A694dFd9e603D624567D470e1a0e7.toBytes32();
        values[mainnet]["CrvUsdSfraxGauge"] = 0x62B8DA8f1546a092500c457452fC2d45fa1777c4.toBytes32();
        values[mainnet]["LusdCrvUsdPool"] = 0x9978c6B08d28d3B74437c917c5dD7C026df9d55C.toBytes32();
        values[mainnet]["LusdCrvUsdToken"] = 0x9978c6B08d28d3B74437c917c5dD7C026df9d55C.toBytes32();
        values[mainnet]["LusdCrvUsdGauge"] = 0x66F65323bdE835B109A92045Aa7c655559dbf863.toBytes32();
        values[mainnet]["WstethEthXPool"] = 0x14756A5eD229265F86990e749285bDD39Fe0334F.toBytes32();
        values[mainnet]["WstethEthXToken"] = 0xfffAE954601cFF1195a8E20342db7EE66d56436B.toBytes32();
        values[mainnet]["WstethEthXGauge"] = 0xc1394d6c89cf8F553da8c8256674C778ccFf3E80.toBytes32();
        values[mainnet]["EthEthXPool"] = 0x59Ab5a5b5d617E478a2479B0cAD80DA7e2831492.toBytes32();
        values[mainnet]["EthEthXToken"] = 0x59Ab5a5b5d617E478a2479B0cAD80DA7e2831492.toBytes32();
        values[mainnet]["EthEthXGauge"] = 0x7671299eA7B4bbE4f3fD305A994e6443b4be680E.toBytes32();
        values[mainnet]["weETH_wETH_Curve_LP"] = 0x13947303F63b363876868D070F14dc865C36463b.toBytes32();
        values[mainnet]["weETH_wETH_Curve_Gauge"] = 0x1CAC1a0Ed47E2e0A313c712b2dcF85994021a365.toBytes32();
        values[mainnet]["weETH_wETH_Convex_Reward"] = 0x2D159E01A5cEe7498F84Be68276a5266b3cb3774.toBytes32();

        values[mainnet]["weETH_wETH_Pool"] = 0x13947303F63b363876868D070F14dc865C36463b.toBytes32();
        values[mainnet]["weETH_wETH_NG_Pool"] = 0xDB74dfDD3BB46bE8Ce6C33dC9D82777BCFc3dEd5.toBytes32();
        values[mainnet]["weETH_wETH_NG_Convex_Reward"] = 0x5411CC583f0b51104fA523eEF9FC77A29DF80F58.toBytes32();

        values[mainnet]["pyUsd_Usdc_Curve_Pool"] = 0x383E6b4437b59fff47B619CBA855CA29342A8559.toBytes32();
        values[mainnet]["pyUsd_Usdc_Convex_Id"] = address(270).toBytes32();
        values[mainnet]["frax_Usdc_Curve_Pool"] = 0xDcEF968d416a41Cdac0ED8702fAC8128A64241A2.toBytes32();
        values[mainnet]["frax_Usdc_Convex_Id"] = address(100).toBytes32();
        values[mainnet]["usdc_CrvUsd_Curve_Pool"] = 0x4DEcE678ceceb27446b35C672dC7d61F30bAD69E.toBytes32();
        values[mainnet]["usdc_CrvUsd_Convex_Id"] = address(182).toBytes32();
        values[mainnet]["sDai_sUsde_Curve_Pool"] = 0x167478921b907422F8E88B43C4Af2B8BEa278d3A.toBytes32();
        values[mainnet]["sDai_sUsde_Curve_Gauge"] = 0x330Cfd12e0E97B0aDF46158D2A81E8Bd2985c6cB.toBytes32();

        values[mainnet]["ezETH_wETH_Curve_Pool"] = 0x85dE3ADd465a219EE25E04d22c39aB027cF5C12E.toBytes32();
        values[mainnet]["weETH_rswETH_Curve_Pool"] = 0x278cfB6f06B1EFc09d34fC7127d6060C61d629Db.toBytes32();
        values[mainnet]["rswETH_wETH_Curve_Pool"] = 0xeE04382c4cA6c450213923fE0f0daB19b0ff3939.toBytes32();
        values[mainnet]["USDe_USDC_Curve_Pool"] = 0x02950460E2b9529D0E00284A5fA2d7bDF3fA4d72.toBytes32();
        values[mainnet]["USDe_DAI_Curve_Pool"] = 0xF36a4BA50C603204c3FC6d2dA8b78A7b69CBC67d.toBytes32();
        values[mainnet]["sDAI_sUSDe_Curve_Pool"] = 0x167478921b907422F8E88B43C4Af2B8BEa278d3A.toBytes32();
        values[mainnet]["deUSD_USDC_Curve_Pool"] = 0x5F6c431AC417f0f430B84A666a563FAbe681Da94.toBytes32();
        values[mainnet]["deUSD_USDT_Curve_Pool"] = 0x7C4e143B23D72E6938E06291f705B5ae3D5c7c7C.toBytes32();
        values[mainnet]["deUSD_DAI_Curve_Pool"] = 0xb478Bf40dD622086E0d0889eeBbAdCb63806ADde.toBytes32();
        values[mainnet]["deUSD_FRAX_Curve_Pool"] = 0x88DFb9370fE350aA51ADE31C32549d4d3A24fAf2.toBytes32();
        values[mainnet]["deUSD_FRAX_Curve_Gauge"] = 0x7C634909DDbfd5C6EEd7Ccf3611e8C4f3643635d.toBytes32();

        values[mainnet]["lBTC_wBTC_Curve_Pool"] = 0x2f3bC4c27A4437AeCA13dE0e37cdf1028f3706F0.toBytes32();

        values[mainnet]["WethMkUsdPool"] = 0xc89570207c5BA1B0E3cD372172cCaEFB173DB270.toBytes32();

        // Convex-Curve Platform Specifics
        values[mainnet]["convexCurveMainnetBooster"] = 0xF403C135812408BFbE8713b5A23a04b3D48AAE31.toBytes32();

        values[mainnet]["ethFrxethBaseRewardPool"] = 0xbD5445402B0a287cbC77cb67B2a52e2FC635dce4.toBytes32();
        values[mainnet]["ethStethNgBaseRewardPool"] = 0x6B27D7BC63F1999D14fF9bA900069ee516669ee8.toBytes32();
        values[mainnet]["fraxCrvUsdBaseRewardPool"] = 0x3CfB4B26dc96B124D15A6f360503d028cF2a3c00.toBytes32();
        values[mainnet]["mkUsdFraxUsdcBaseRewardPool"] = 0x35FbE5520E70768DCD6E3215Ed54E14CBccA10D2.toBytes32();
        values[mainnet]["wethYethBaseRewardPool"] = 0xB0867ADE998641Ab1Ff04cF5cA5e5773fA92AaE3.toBytes32();
        values[mainnet]["ethEthxBaseRewardPool"] = 0x399e111c7209a741B06F8F86Ef0Fdd88fC198D20.toBytes32();
        values[mainnet]["crvUsdSFraxBaseRewardPool"] = 0x73eA73C3a191bd05F3266eB2414609dC5Fe777a2.toBytes32();
        values[mainnet]["usdtCrvUsdBaseRewardPool"] = 0xD1DdB0a0815fD28932fBb194C84003683AF8a824.toBytes32();
        values[mainnet]["lusdCrvUsdBaseRewardPool"] = 0x633D3B227696B3FacF628a197f982eF68d26c7b5.toBytes32();
        values[mainnet]["wstethEthxBaseRewardPool"] = 0x85b118e0Fa5706d99b270be43d782FBE429aD409.toBytes32();

        // Uniswap V3
        values[mainnet]["WSTETH_WETH_100"] = 0x109830a1AAaD605BbF02a9dFA7B0B92EC2FB7dAa.toBytes32();
        values[mainnet]["WSTETH_WETH_500"] = 0xD340B57AAcDD10F96FC1CF10e15921936F41E29c.toBytes32();
        values[mainnet]["DAI_USDC_100"] = 0x5777d92f208679DB4b9778590Fa3CAB3aC9e2168.toBytes32();
        values[mainnet]["uniswapV3NonFungiblePositionManager"] = 0xC36442b4a4522E871399CD717aBDD847Ab11FE88.toBytes32();

        // Redstone
        values[mainnet]["swEthAdapter"] = 0x68ba9602B2AeE30847412109D2eE89063bf08Ec2.toBytes32();
        values[mainnet]["swEthDataFeedId"] = 0x5357455448000000000000000000000000000000000000000000000000000000;
        values[mainnet]["swEthEthDataFeedId"] = 0x53574554482f4554480000000000000000000000000000000000000000000000;

        values[mainnet]["ethXEthAdapter"] = 0xc799194cAa24E2874Efa89b4Bf5c92a530B047FF.toBytes32();
        values[mainnet]["ethXEthDataFeedId"] = 0x455448782f455448000000000000000000000000000000000000000000000000;

        values[mainnet]["ethXAdapter"] = 0xF3eB387Ac1317fBc7E2EFD82214eE1E148f0Fe00.toBytes32();
        values[mainnet]["ethXUsdDataFeedId"] = 0x4554487800000000000000000000000000000000000000000000000000000000;

        values[mainnet]["weEthEthAdapter"] = 0x8751F736E94F6CD167e8C5B97E245680FbD9CC36.toBytes32();
        values[mainnet]["weEthDataFeedId"] = 0x77654554482f4554480000000000000000000000000000000000000000000000;
        values[mainnet]["weethAdapter"] = 0xdDb6F90fFb4d3257dd666b69178e5B3c5Bf41136.toBytes32();
        values[mainnet]["weethUsdDataFeedId"] = 0x7765455448000000000000000000000000000000000000000000000000000000;

        values[mainnet]["osEthEthAdapter"] = 0x66ac817f997Efd114EDFcccdce99F3268557B32C.toBytes32();
        values[mainnet]["osEthEthDataFeedId"] = 0x6f734554482f4554480000000000000000000000000000000000000000000000;

        values[mainnet]["rsEthEthAdapter"] = 0xA736eAe8805dDeFFba40cAB8c99bCB309dEaBd9B.toBytes32();
        values[mainnet]["rsEthEthDataFeedId"] = 0x72734554482f4554480000000000000000000000000000000000000000000000;

        values[mainnet]["ezEthEthAdapter"] = 0xF4a3e183F59D2599ee3DF213ff78b1B3b1923696.toBytes32();
        values[mainnet]["ezEthEthDataFeedId"] = 0x657a4554482f4554480000000000000000000000000000000000000000000000;

        // Maker
        values[mainnet]["dsrManager"] = 0x373238337Bfe1146fb49989fc222523f83081dDb.toBytes32();

        // Maker
        values[mainnet]["savingsDaiAddress"] = 0x83F20F44975D03b1b09e64809B757c47f942BEeA.toBytes32();
        values[mainnet]["sDAI"] = 0x83F20F44975D03b1b09e64809B757c47f942BEeA.toBytes32();

        // Frax
        values[mainnet]["sFRAX"] = 0xA663B02CF0a4b149d2aD41910CB81e23e1c41c32.toBytes32();

        // Lido
        values[mainnet]["unstETH"] = 0x889edC2eDab5f40e902b864aD4d7AdE8E412F9B1.toBytes32();

        // Stader
        values[mainnet]["stakePoolManagerAddress"] = 0xcf5EA1b38380f6aF39068375516Daf40Ed70D299.toBytes32();
        values[mainnet]["userWithdrawManagerAddress"] = 0x9F0491B32DBce587c50c4C43AB303b06478193A7.toBytes32();
        values[mainnet]["staderConfig"] = 0x4ABEF2263d5A5ED582FC9A9789a41D85b68d69DB.toBytes32();

        // Etherfi
        values[mainnet]["EETH_LIQUIDITY_POOL"] = 0x308861A430be4cce5502d0A12724771Fc6DaF216.toBytes32();
        values[mainnet]["withdrawalRequestNft"] = 0x7d5706f6ef3F89B3951E23e557CDFBC3239D4E2c.toBytes32();

        // Renzo
        values[mainnet]["restakeManager"] = 0x74a09653A083691711cF8215a6ab074BB4e99ef5.toBytes32();

        // Kelp DAO
        values[mainnet]["lrtDepositPool"] = 0x036676389e48133B63a802f8635AD39E752D375D.toBytes32();
        // Compound V3
        values[mainnet]["cUSDCV3"] = 0xc3d688B66703497DAA19211EEdff47f25384cdc3.toBytes32();
        values[mainnet]["cUSDTV3"] = 0x3Afdc9BCA9213A35503b077a6072F3D0d5AB0840.toBytes32();
        values[mainnet]["cWETHV3"] = 0xA17581A9E3356d9A858b789D68B4d866e593aE94.toBytes32();
        values[mainnet]["cometRewards"] = 0x1B0e765F6224C21223AeA2af16c1C46E38885a40.toBytes32();
        // Morpho Blue
        values[mainnet]["morphoBlue"] = 0xBBBBBbbBBb9cC5e90e3b3Af64bdAF62C37EEFFCb.toBytes32();
        values[mainnet]["ezEthOracle"] = 0x61025e2B0122ac8bE4e37365A4003d87ad888Cc3.toBytes32();
        values[mainnet]["ezEthIrm"] = 0x870aC11D48B15DB9a138Cf899d20F13F79Ba00BC.toBytes32();
        values[mainnet]["weETH_wETH_86_market"] = 0x698fe98247a40c5771537b5786b2f3f9d78eb487b4ce4d75533cd0e94d88a115;
        values[mainnet]["LBTC_WBTC_945"] = 0xf6a056627a51e511ec7f48332421432ea6971fc148d8f3c451e14ea108026549;

        // MetaMorpho
        values[mainnet]["usualBoostedUSDC"] = 0xd63070114470f685b75B74D60EEc7c1113d33a3D.toBytes32();
        values[mainnet]["gauntletWBTCcore"] = 0x443df5eEE3196e9b2Dd77CaBd3eA76C3dee8f9b2.toBytes32();
        values[mainnet]["Re7WBTC"] = 0xE0C98605f279e4D7946d25B75869c69802823763.toBytes32();
        values[mainnet]["MCwBTC"] = 0x1c530D6de70c05A81bF1670157b9d928e9699089.toBytes32();

        values[mainnet]["uniswapV3PositionManager"] = 0xC36442b4a4522E871399CD717aBDD847Ab11FE88.toBytes32();

        // 1Inch
        values[mainnet]["aggregationRouterV5"] = 0x1111111254EEB25477B68fb85Ed929f73A960582.toBytes32();
        values[mainnet]["oneInchExecutor"] = 0xE37e799D5077682FA0a244D46E5649F71457BD09.toBytes32();
        values[mainnet]["wETHweETH5bps"] = 0x7A415B19932c0105c82FDB6b720bb01B0CC2CAe3.toBytes32();

        // Gearbox
        values[mainnet]["dWETHV3"] = 0xda0002859B2d05F66a753d8241fCDE8623f26F4f.toBytes32();
        values[mainnet]["sdWETHV3"] = 0x0418fEB7d0B25C411EB77cD654305d29FcbFf685.toBytes32();
        values[mainnet]["dUSDCV3"] = 0xda00000035fef4082F78dEF6A8903bee419FbF8E.toBytes32();
        values[mainnet]["sdUSDCV3"] = 0x9ef444a6d7F4A5adcd68FD5329aA5240C90E14d2.toBytes32();
        values[mainnet]["dDAIV3"] = 0xe7146F53dBcae9D6Fa3555FE502648deb0B2F823.toBytes32();
        values[mainnet]["sdDAIV3"] = 0xC853E4DA38d9Bd1d01675355b8c8f3BBC1451973.toBytes32();
        values[mainnet]["dUSDTV3"] = 0x05A811275fE9b4DE503B3311F51edF6A856D936e.toBytes32();
        values[mainnet]["sdUSDTV3"] = 0x16adAb68bDEcE3089D4f1626Bb5AEDD0d02471aD.toBytes32();
        values[mainnet]["dWBTCV3"] = 0xda00010eDA646913F273E10E7A5d1F659242757d.toBytes32();
        values[mainnet]["sdWBTCV3"] = 0xA8cE662E45E825DAF178DA2c8d5Fae97696A788A.toBytes32();

        // Pendle
        values[mainnet]["pendleMarketFactory"] = 0x1A6fCc85557BC4fB7B534ed835a03EF056552D52.toBytes32();
        values[mainnet]["pendleRouter"] = 0x888888888889758F76e7103c6CbF23ABbF58F946.toBytes32();
        values[mainnet]["pendleOracle"] = 0x66a1096C6366b2529274dF4f5D8247827fe4CEA8.toBytes32();
        values[mainnet]["pendleLimitOrderRouter"] = 0x000000000000c9B3E2C3Ec88B1B4c0cD853f4321.toBytes32();

        values[mainnet]["pendleWeETHMarket"] = 0xF32e58F92e60f4b0A37A69b95d642A471365EAe8.toBytes32();
        values[mainnet]["pendleWeethSy"] = 0xAC0047886a985071476a1186bE89222659970d65.toBytes32();
        values[mainnet]["pendleEethPt"] = 0xc69Ad9baB1dEE23F4605a82b3354F8E40d1E5966.toBytes32();
        values[mainnet]["pendleEethYt"] = 0xfb35Fd0095dD1096b1Ca49AD44d8C5812A201677.toBytes32();

        values[mainnet]["pendleZircuitWeETHMarket"] = 0xe26D7f9409581f606242300fbFE63f56789F2169.toBytes32();
        values[mainnet]["pendleZircuitWeethSy"] = 0xD7DF7E085214743530afF339aFC420c7c720BFa7.toBytes32();
        values[mainnet]["pendleZircuitEethPt"] = 0x4AE5411F3863CdB640309e84CEDf4B08B8b33FfF.toBytes32();
        values[mainnet]["pendleZircuitEethYt"] = 0x7C2D26182adeEf96976035986cF56474feC03bDa.toBytes32();

        values[mainnet]["pendleUSDeMarket"] = 0x19588F29f9402Bb508007FeADd415c875Ee3f19F.toBytes32();
        values[mainnet]["pendleUSDeSy"] = 0x42862F48eAdE25661558AFE0A630b132038553D0.toBytes32();
        values[mainnet]["pendleUSDePt"] = 0xa0021EF8970104c2d008F38D92f115ad56a9B8e1.toBytes32();
        values[mainnet]["pendleUSDeYt"] = 0x1e3d13932C31d7355fCb3FEc680b0cD159dC1A07.toBytes32();

        values[mainnet]["pendleZircuitUSDeMarket"] = 0x90c98ab215498B72Abfec04c651e2e496bA364C0.toBytes32();
        values[mainnet]["pendleZircuitUSDeSy"] = 0x293C6937D8D82e05B01335F7B33FBA0c8e256E30.toBytes32();
        values[mainnet]["pendleZircuitUSDePt"] = 0x3d4F535539A33FEAd4D76D7b3B7A9cB5B21C73f1.toBytes32();
        values[mainnet]["pendleZircuitUSDeYt"] = 0x40357b9f22B4DfF0Bf56A90661b8eC106C259d29.toBytes32();

        values[mainnet]["pendleSUSDeMarketSeptember"] = 0xd1D7D99764f8a52Aff007b7831cc02748b2013b5.toBytes32();
        values[mainnet]["pendleSUSDeMarketJuly"] = 0x107a2e3cD2BB9a32B9eE2E4d51143149F8367eBa.toBytes32();
        values[mainnet]["pendleKarakSUSDeMarket"] = 0xB1f587B354a4a363f5332e88effbbC2E4961250A.toBytes32();
        values[mainnet]["pendleKarakUSDeMarket"] = 0x1BCBDB8c8652345A5ACF04e6E74f70086c68FEfC.toBytes32();

        values[mainnet]["pendleWeETHMarketSeptember"] = 0xC8eDd52D0502Aa8b4D5C77361D4B3D300e8fC81c.toBytes32();
        values[mainnet]["pendleWeethSySeptember"] = 0xAC0047886a985071476a1186bE89222659970d65.toBytes32();
        values[mainnet]["pendleEethPtSeptember"] = 0x1c085195437738d73d75DC64bC5A3E098b7f93b1.toBytes32();
        values[mainnet]["pendleEethYtSeptember"] = 0xA54Df645A042D24121a737dAA89a57EbF8E0b71c.toBytes32();

        values[mainnet]["pendleWeETHMarketDecember"] = 0x7d372819240D14fB477f17b964f95F33BeB4c704.toBytes32();
        values[mainnet]["pendleWeethSyDecember"] = 0xAC0047886a985071476a1186bE89222659970d65.toBytes32();
        values[mainnet]["pendleEethPtDecember"] = 0x6ee2b5E19ECBa773a352E5B21415Dc419A700d1d.toBytes32();
        values[mainnet]["pendleEethYtDecember"] = 0x129e6B5DBC0Ecc12F9e486C5BC9cDF1a6A80bc6A.toBytes32();

        values[mainnet]["pendleUSDeZircuitMarketAugust"] = 0xF148a0B15712f5BfeefAdb4E6eF9739239F88b07.toBytes32();
        values[mainnet]["pendleKarakWeETHMarketSeptember"] = 0x18bAFcaBf2d5898956AE6AC31543d9657a604165.toBytes32();
        values[mainnet]["pendleKarakWeETHMarketDecember"] = 0xFF694CC3f74E080637008B3792a9D7760cB456Ca.toBytes32();

        values[mainnet]["pendleSwethMarket"] = 0x0e1C5509B503358eA1Dac119C1D413e28Cc4b303.toBytes32();

        values[mainnet]["pendleZircuitWeETHMarketAugust"] = 0x6c269DFc142259c52773430b3c78503CC994a93E.toBytes32();
        values[mainnet]["pendleWeETHMarketJuly"] = 0xe1F19CBDa26b6418B0C8E1EE978a533184496066.toBytes32();
        values[mainnet]["pendleWeETHkSeptember"] = 0x905A5a4792A0C27a2AdB2777f98C577D320079EF.toBytes32();
        values[mainnet]["pendleWeETHkDecember"] = 0x792b9eDe7a18C26b814f87Eb5E0c8D26AD189780.toBytes32();

        values[mainnet]["pendle_sUSDe_08_23_24"] = 0xbBf399db59A845066aAFce9AE55e68c505FA97B7.toBytes32();
        values[mainnet]["pendle_sUSDe_12_25_24"] = 0xa0ab94DeBB3cC9A7eA77f3205ba4AB23276feD08.toBytes32();
        values[mainnet]["pendle_USDe_08_23_24"] = 0x3d1E7312dE9b8fC246ddEd971EE7547B0a80592A.toBytes32();
        values[mainnet]["pendle_USDe_12_25_24"] = 0x8a49f2AC2730ba15AB7EA832EdaC7f6BA22289f8.toBytes32();

        values[mainnet]["pendle_weETHs_market_08_28_24"] = 0xcAa8ABB72A75C623BECe1f4D5c218F425d47A0D0.toBytes32();
        values[mainnet]["pendle_weETHs_sy_08_28_24"] = 0x9e8f10574ACc2c62C6e5d19500CEd39163Da37A9.toBytes32();
        values[mainnet]["pendle_weETHs_pt_08_28_24"] = 0xda6530EfaFD63A42d7b9a0a5a60A03839CDb813A.toBytes32();
        values[mainnet]["pendle_weETHs_yt_08_28_24"] = 0x28cE264D0938C1051687FEbDCeFacc2242BA9E0E.toBytes32();

        values[mainnet]["pendle_weETHs_market_12_25_24"] = 0x40789E8536C668c6A249aF61c81b9dfaC3EB8F32.toBytes32();
        values[mainnet]["pendleUSD0PlusMarketOctober"] = 0x00b321D89A8C36B3929f20B7955080baeD706D1B.toBytes32();

        values[mainnet]["pendle_eBTC_market_12_26_24"] = 0x36d3ca43ae7939645C306E26603ce16e39A89192.toBytes32();
        values[mainnet]["pendle_LBTC_corn_market_12_26_24"] = 0xCaE62858DB831272A03768f5844cbe1B40bB381f.toBytes32();
        values[mainnet]["pendle_LBTC_market_03_26_25"] = 0x70B70Ac0445C3eF04E314DFdA6caafd825428221.toBytes32();

        // Aave V3
        values[mainnet]["v3Pool"] = 0x87870Bca3F3fD6335C3F4ce8392D69350B4fA4E2.toBytes32();

        // Aave V3 Lido
        values[mainnet]["v3LidoPool"] = 0x4e033931ad43597d96D6bcc25c280717730B58B1.toBytes32();

        // SparkLend
        values[mainnet]["sparkLendPool"] = 0xC13e21B648A5Ee794902342038FF3aDAB66BE987.toBytes32();

        // Uniswap V3 Pools
        values[mainnet]["wETH_weETH_05"] = 0x7A415B19932c0105c82FDB6b720bb01B0CC2CAe3.toBytes32();
        values[mainnet]["wstETH_wETH_01"] = 0x109830a1AAaD605BbF02a9dFA7B0B92EC2FB7dAa.toBytes32();
        values[mainnet]["rETH_wETH_01"] = 0x553e9C493678d8606d6a5ba284643dB2110Df823.toBytes32();
        values[mainnet]["rETH_wETH_05"] = 0xa4e0faA58465A2D369aa21B3e42d43374c6F9613.toBytes32();
        values[mainnet]["wstETH_rETH_05"] = 0x18319135E02Aa6E02D412C98cCb16af3a0a9CB57.toBytes32();
        values[mainnet]["wETH_rswETH_05"] = 0xC410573Af188f56062Ee744cC3D6F2843f5bC13b.toBytes32();
        values[mainnet]["wETH_rswETH_30"] = 0xE62627326d7794E20bB7261B24985294de1579FE.toBytes32();
        values[mainnet]["ezETH_wETH_01"] = 0xBE80225f09645f172B079394312220637C440A63.toBytes32();
        values[mainnet]["PENDLE_wETH_30"] = 0x57aF956d3E2cCa3B86f3D8C6772C03ddca3eAacB.toBytes32();
        values[mainnet]["USDe_USDT_01"] = 0x435664008F38B0650fBC1C9fc971D0A3Bc2f1e47.toBytes32();
        values[mainnet]["USDe_USDC_01"] = 0xE6D7EbB9f1a9519dc06D557e03C522d53520e76A.toBytes32();
        values[mainnet]["USDe_DAI_01"] = 0x5B3a0f1acBE8594a079FaFeB1c84DEA9372A5Aad.toBytes32();
        values[mainnet]["sUSDe_USDT_05"] = 0x867B321132B18B5BF3775c0D9040D1872979422E.toBytes32();
        values[mainnet]["GEAR_wETH_100"] = 0xaEf52f72583E6c4478B220Da82321a6a023eEE50.toBytes32();
        values[mainnet]["GEAR_USDT_30"] = 0x349eE001D80f896F24571616932f54cBD66B18C9.toBytes32();
        values[mainnet]["DAI_USDC_01"] = 0x5777d92f208679DB4b9778590Fa3CAB3aC9e2168.toBytes32();
        values[mainnet]["DAI_USDC_05"] = 0x6c6Bc977E13Df9b0de53b251522280BB72383700.toBytes32();
        values[mainnet]["USDC_USDT_01"] = 0x3416cF6C708Da44DB2624D63ea0AAef7113527C6.toBytes32();
        values[mainnet]["USDC_USDT_05"] = 0x7858E59e0C01EA06Df3aF3D20aC7B0003275D4Bf.toBytes32();
        values[mainnet]["USDC_wETH_05"] = 0x88e6A0c2dDD26FEEb64F039a2c41296FcB3f5640.toBytes32();
        values[mainnet]["FRAX_USDC_05"] = 0xc63B0708E2F7e69CB8A1df0e1389A98C35A76D52.toBytes32();
        values[mainnet]["FRAX_USDC_01"] = 0x9A834b70C07C81a9fcD6F22E842BF002fBfFbe4D.toBytes32();
        values[mainnet]["DAI_FRAX_05"] = 0x97e7d56A0408570bA1a7852De36350f7713906ec.toBytes32();
        values[mainnet]["FRAX_USDT_05"] = 0xc2A856c3afF2110c1171B8f942256d40E980C726.toBytes32();
        values[mainnet]["PYUSD_USDC_01"] = 0x13394005C1012e708fCe1EB974F1130fDc73a5Ce.toBytes32();

        // EigenLayer
        values[mainnet]["strategyManager"] = 0x858646372CC42E1A627fcE94aa7A7033e7CF075A.toBytes32();
        values[mainnet]["delegationManager"] = 0x39053D51B77DC0d36036Fc1fCc8Cb819df8Ef37A.toBytes32();
        values[mainnet]["mETHStrategy"] = 0x298aFB19A105D59E74658C4C334Ff360BadE6dd2.toBytes32();
        values[mainnet]["USDeStrategy"] = 0x298aFB19A105D59E74658C4C334Ff360BadE6dd2.toBytes32();
        values[mainnet]["testOperator"] = 0xDbEd88D83176316fc46797B43aDeE927Dc2ff2F5.toBytes32();

        // Swell
        values[mainnet]["swellSimpleStaking"] = 0x38D43a6Cb8DA0E855A42fB6b0733A0498531d774.toBytes32();
        values[mainnet]["swEXIT"] = 0x48C11b86807627AF70a34662D4865cF854251663.toBytes32();
        values[mainnet]["accessControlManager"] = 0x625087d72c762254a72CB22cC2ECa40da6b95EAC.toBytes32();
        values[mainnet]["depositManager"] = 0xb3D9cf8E163bbc840195a97E81F8A34E295B8f39.toBytes32();

        // Zircuit
        values[mainnet]["zircuitSimpleStaking"] = 0xF047ab4c75cebf0eB9ed34Ae2c186f3611aEAfa6.toBytes32();

        // Mantle
        values[mainnet]["mantleLspStaking"] = 0xe3cBd06D7dadB3F4e6557bAb7EdD924CD1489E8f.toBytes32();

        // Fluid
        values[mainnet]["fUSDT"] = 0x5C20B550819128074FD538Edf79791733ccEdd18.toBytes32();
        values[mainnet]["fUSDTStakingRewards"] = 0x490681095ed277B45377d28cA15Ac41d64583048.toBytes32();
        values[mainnet]["fUSDC"] = 0x9Fb7b4477576Fe5B32be4C1843aFB1e55F251B33.toBytes32();
        values[mainnet]["fWETH"] = 0x90551c1795392094FE6D29B758EcCD233cFAa260.toBytes32();
        values[mainnet]["fWSTETH"] = 0x2411802D8BEA09be0aF8fD8D08314a63e706b29C.toBytes32();

        // Symbiotic
        values[mainnet]["wstETHDefaultCollateral"] = 0xC329400492c6ff2438472D4651Ad17389fCb843a.toBytes32();
        values[mainnet]["cbETHDefaultCollateral"] = 0xB26ff591F44b04E78de18f43B46f8b70C6676984.toBytes32();
        values[mainnet]["wBETHDefaultCollateral"] = 0x422F5acCC812C396600010f224b320a743695f85.toBytes32();
        values[mainnet]["rETHDefaultCollateral"] = 0x03Bf48b8A1B37FBeAd1EcAbcF15B98B924ffA5AC.toBytes32();
        values[mainnet]["mETHDefaultCollateral"] = 0x475D3Eb031d250070B63Fa145F0fCFC5D97c304a.toBytes32();
        values[mainnet]["swETHDefaultCollateral"] = 0x38B86004842D3FA4596f0b7A0b53DE90745Ab654.toBytes32();
        values[mainnet]["sfrxETHDefaultCollateral"] = 0x5198CB44D7B2E993ebDDa9cAd3b9a0eAa32769D2.toBytes32();
        values[mainnet]["ETHxDefaultCollateral"] = 0xBdea8e677F9f7C294A4556005c640Ee505bE6925.toBytes32();
        values[mainnet]["uniETHDefaultCollateral"] = 0x1C57ea879dd3e8C9fefa8224fdD1fa20dd54211E.toBytes32();
        values[mainnet]["sUSDeDefaultCollateral"] = 0x19d0D8e6294B7a04a2733FE433444704B791939A.toBytes32();
        values[mainnet]["wBTCDefaultCollateral"] = 0x971e5b5D4baa5607863f3748FeBf287C7bf82618.toBytes32();
        values[mainnet]["tBTCDefaultCollateral"] = 0x0C969ceC0729487d264716e55F232B404299032c.toBytes32();
        values[mainnet]["ethfiDefaultCollateral"] = 0x21DbBA985eEA6ba7F27534a72CCB292eBA1D2c7c.toBytes32();
        values[mainnet]["LBTCDefaultCollateral"] = 0x9C0823D3A1172F9DdF672d438dec79c39a64f448.toBytes32();

        // Karak
        values[mainnet]["vaultSupervisor"] = 0x54e44DbB92dBA848ACe27F44c0CB4268981eF1CC.toBytes32();
        values[mainnet]["delegationSupervisor"] = 0xAfa904152E04aBFf56701223118Be2832A4449E0.toBytes32();

        values[mainnet]["kmETH"] = 0x7C22725d1E0871f0043397c9761AD99A86ffD498.toBytes32();
        values[mainnet]["kweETH"] = 0x2DABcea55a12d73191AeCe59F508b191Fb68AdaC.toBytes32();
        values[mainnet]["kwstETH"] = 0xa3726beDFD1a8AA696b9B4581277240028c4314b.toBytes32();
        values[mainnet]["krETH"] = 0x8E475A4F7820A4b6c0FF229f74fB4762f0813C47.toBytes32();
        values[mainnet]["kcbETH"] = 0xbD32b8aA6ff34BEDc447e503195Fb2524c72658f.toBytes32();
        values[mainnet]["kwBETH"] = 0x04BB50329A1B7D943E7fD2368288b674c8180d5E.toBytes32();
        values[mainnet]["kswETH"] = 0xc585DF3a8C9ca0c614D023A812624bE36161502B.toBytes32();
        values[mainnet]["kETHx"] = 0x989Ab830C6e2BdF3f28214fF54C9B7415C349a3F.toBytes32();
        values[mainnet]["ksfrxETH"] = 0x1751e1e4d2c9Fa99479C0c5574136F0dbD8f3EB8.toBytes32();
        values[mainnet]["krswETH"] = 0x1B4d88f5f38988BEA334C79f48aa69BEEeFE2e1e.toBytes32();
        values[mainnet]["krsETH"] = 0x9a23e79a8E6D77F940F2C30eb3d9282Af2E4036c.toBytes32();
        values[mainnet]["kETHFI"] = 0xB26bD8D1FD5415eED4C99f9fB6A278A42E7d1BA8.toBytes32();

        // CCIP token transfers.
        values[mainnet]["ccipRouter"] = 0x80226fc0Ee2b096224EeAc085Bb9a8cba1146f7D.toBytes32();

        // PancakeSwap V3
        values[mainnet]["pancakeSwapV3NonFungiblePositionManager"] =
            0x46A15B0b27311cedF172AB29E4f4766fbE7F4364.toBytes32();
        values[mainnet]["pancakeSwapV3MasterChefV3"] = 0x556B9306565093C855AEA9AE92A594704c2Cd59e.toBytes32();
        values[mainnet]["pancakeSwapV3Router"] = 0x13f4EA83D0bd40E75C8222255bc855a974568Dd4.toBytes32();
        // Arbitrum Bridge
        values[mainnet]["arbitrumDelayedInbox"] = 0x4Dbd4fc535Ac27206064B68FfCf827b0A60BAB3f.toBytes32();
        values[mainnet]["arbitrumOutbox"] = 0x0B9857ae2D4A3DBe74ffE1d7DF045bb7F96E4840.toBytes32();
        values[mainnet]["arbitrumL1GatewayRouter"] = 0x72Ce9c846789fdB6fC1f34aC4AD25Dd9ef7031ef.toBytes32();
        values[mainnet]["arbitrumL1ERC20Gateway"] = 0xa3A7B6F88361F48403514059F1F16C8E78d60EeC.toBytes32();
        values[mainnet]["arbitrumWethGateway"] = 0xd92023E9d9911199a6711321D1277285e6d4e2db.toBytes32();

        // Base Standard Bridge.
        values[mainnet]["baseStandardBridge"] = 0x3154Cf16ccdb4C6d922629664174b904d80F2C35.toBytes32();
        values[mainnet]["basePortal"] = 0x49048044D57e1C92A77f79988d21Fa8fAF74E97e.toBytes32();
        values[mainnet]["baseResolvedDelegate"] = 0x866E82a600A1414e583f7F13623F1aC5d58b0Afa.toBytes32();

        // Optimism Standard Bridge.
        values[mainnet]["optimismStandardBridge"] = 0x99C9fc46f92E8a1c0deC1b1747d010903E884bE1.toBytes32();
        values[mainnet]["optimismPortal"] = 0xbEb5Fc579115071764c7423A4f12eDde41f106Ed.toBytes32();
        values[mainnet]["optimismResolvedDelegate"] = 0x25ace71c97B33Cc4729CF772ae268934F7ab5fA1.toBytes32();

        // Mantle Standard Bridge.
        values[mainnet]["mantleStandardBridge"] = 0x95fC37A27a2f68e3A647CDc081F0A89bb47c3012.toBytes32();
        values[mainnet]["mantlePortal"] = 0xc54cb22944F2bE476E02dECfCD7e3E7d3e15A8Fb.toBytes32();
        values[mainnet]["mantleResolvedDelegate"] = 0x676A795fe6E43C17c668de16730c3F690FEB7120.toBytes32(); // TODO update this.

        // Zircuit Standard Bridge.
        values[mainnet]["zircuitStandardBridge"] = 0x386B76D9cA5F5Fb150B6BFB35CF5379B22B26dd8.toBytes32();
        values[mainnet]["zircuitPortal"] = 0x17bfAfA932d2e23Bd9B909Fd5B4D2e2a27043fb1.toBytes32();
        values[mainnet]["zircuitResolvedDelegate"] = 0x2a721cBE81a128be0F01040e3353c3805A5EA091.toBytes32();

        // Layer Zero.
        values[mainnet]["EtherFiOFTAdapter"] = 0xFE7fe01F8B9A76803aF3750144C2715D9bcf7D0D.toBytes32();

        // Merkl
        values[mainnet]["merklDistributor"] = 0x3Ef3D8bA38EBe18DB133cEc108f4D14CE00Dd9Ae.toBytes32();

        // Pump Staking
        values[mainnet]["pumpStaking"] = 0x1fCca65fb6Ae3b2758b9b2B394CB227eAE404e1E.toBytes32();

        // Linea Bridging
        values[mainnet]["tokenBridge"] = 0x051F1D88f0aF5763fB888eC4378b4D8B29ea3319.toBytes32(); // approve, bridge token
        values[mainnet]["lineaMessageService"] = 0xd19d4B5d358258f05D7B411E21A1460D11B0876F.toBytes32(); // claim message, sendMessage

        // Scroll Bridging
        values[mainnet]["scrollGatewayRouter"] = 0xF8B1378579659D8F7EE5f3C929c2f3E332E41Fd6.toBytes32(); // approve, depositERC20
        values[mainnet]["scrollMessenger"] = 0x6774Bcbd5ceCeF1336b5300fb5186a12DDD8b367.toBytes32(); // sendMessage
        values[mainnet]["scrollCustomERC20Gateway"] = 0x67260A8B73C5B77B55c1805218A42A7A6F98F515.toBytes32(); // sendMessage

        // Syrup
        values[mainnet]["syrupRouter"] = 0x134cCaaA4F1e4552eC8aEcb9E4A2360dDcF8df76.toBytes32();
    }

    function _addBaseValues() private {
        // Liquid Ecosystem
        values[base]["deployerAddress"] = 0x5F2F11ad8656439d5C14d9B351f8b09cDaC2A02d.toBytes32();
        values[base]["dev0Address"] = 0x0463E60C7cE10e57911AB7bD1667eaa21de3e79b.toBytes32();
        values[base]["dev1Address"] = 0xf8553c8552f906C19286F21711721E206EE4909E.toBytes32();
        values[base]["liquidPayoutAddress"] = 0xA9962a5BfBea6918E958DeE0647E99fD7863b95A.toBytes32();

        // DeFi Ecosystem
        values[base]["ETH"] = 0xEeeeeEeeeEeEeeEeEeEeeEEEeeeeEeeeeeeeEEeE.toBytes32();
        values[base]["uniswapV3NonFungiblePositionManager"] = 0x03a520b32C04BF3bEEf7BEb72E919cf822Ed34f1.toBytes32();

        values[base]["USDC"] = 0x833589fCD6eDb6E08f4c7C32D4f71b54bdA02913.toBytes32();
        values[base]["WETH"] = 0x4200000000000000000000000000000000000006.toBytes32();
        values[base]["WEETH"] = 0x04C0599Ae5A44757c0af6F9eC3b93da8976c150A.toBytes32();
        values[base]["WSTETH"] = 0xc1CBa3fCea344f92D9239c08C0568f6F2F0ee452.toBytes32();
        values[base]["AERO"] = 0x940181a94A35A4569E4529A3CDfB74e38FD98631.toBytes32();
        values[base]["CBETH"] = 0x2Ae3F1Ec7F1F5012CFEab0185bfc7aa3cf0DEc22.toBytes32();
        values[base]["AURA"] = 0x1509706a6c66CA549ff0cB464de88231DDBe213B.toBytes32();
        values[base]["BAL"] = 0x4158734D47Fc9692176B5085E0F52ee0Da5d47F1.toBytes32();
        values[base]["CRV"] = 0x8Ee73c484A26e0A5df2Ee2a4960B789967dd0415.toBytes32();
        values[base]["LINK"] = 0x88Fb150BDc53A65fe94Dea0c9BA0a6dAf8C6e196.toBytes32();
        values[base]["UNI"] = 0xc3De830EA07524a0761646a6a4e4be0e114a3C83.toBytes32();
        values[base]["RETH"] = 0xB6fe221Fe9EeF5aBa221c348bA20A1Bf5e73624c.toBytes32();
        values[base]["BSDETH"] = 0xCb327b99fF831bF8223cCEd12B1338FF3aA322Ff.toBytes32();
        values[base]["SFRXETH"] = 0x1f55a02A049033E3419a8E2975cF3F572F4e6E9A.toBytes32();
        values[base]["cbBTC"] = 0xcbB7C0000aB88B473b1f5aFd9ef808440eed33Bf.toBytes32();
        values[base]["tBTC"] = 0x236aa50979D5f3De3Bd1Eeb40E81137F22ab794b.toBytes32();
        values[base]["dlcBTC"] = 0x12418783e860997eb99e8aCf682DF952F721cF62.toBytes32();

        // Balancer vault
        values[base]["vault"] = 0xBA12222222228d8Ba445958a75a0704d566BF2C8.toBytes32();
        values[base]["balancerVault"] = 0xBA12222222228d8Ba445958a75a0704d566BF2C8.toBytes32();

        // Standard Bridge.
        values[base]["standardBridge"] = 0x4200000000000000000000000000000000000010.toBytes32();
        values[base]["crossDomainMessenger"] = 0x4200000000000000000000000000000000000007.toBytes32();

        values[base]["weETH_ETH_ExchangeRate"] = 0x35e9D7001819Ea3B39Da906aE6b06A62cfe2c181.toBytes32();

        // Aave V3
        values[base]["v3Pool"] = 0xA238Dd80C259a72e81d7e4664a9801593F98d1c5.toBytes32();

        // Merkl
        values[base]["merklDistributor"] = 0x3Ef3D8bA38EBe18DB133cEc108f4D14CE00Dd9Ae.toBytes32();

        // Aerodrome
        values[base]["aerodromeRouter"] = 0xcF77a3Ba9A5CA399B7c97c74d54e5b1Beb874E43.toBytes32();
        values[base]["aerodromeNonFungiblePositionManager"] = 0x827922686190790b37229fd06084350E74485b72.toBytes32();
        values[base]["aerodrome_Weth_Wsteth_v3_1_gauge"] = 0x2A1f7bf46bd975b5004b61c6040597E1B6117040.toBytes32();
        values[base]["aerodrome_Weth_Bsdeth_v3_1_gauge"] = 0x0b537aC41400433F09d97Cd370C1ea9CE78D8a74.toBytes32();
        values[base]["aerodrome_Cbeth_Weth_v3_1_gauge"] = 0xF5550F8F0331B8CAA165046667f4E6628E9E3Aac.toBytes32();
        values[base]["aerodrome_Weth_Wsteth_v2_30_gauge"] = 0xDf7c8F17Ab7D47702A4a4b6D951d2A4c90F99bf4.toBytes32();
        values[base]["aerodrome_Weth_Weeth_v2_30_gauge"] = 0xf8d47b641eD9DF1c924C0F7A6deEEA2803b9CfeF.toBytes32();
        values[base]["aerodrome_Weth_Reth_v2_05_gauge"] = 0xAa3D51d36BfE7C5C63299AF71bc19988BdBa0A06.toBytes32();
        values[base]["aerodrome_Sfrxeth_Wsteth_v2_30_gauge"] = 0xCe7Cb6260fCBf17485cd2439B89FdDf8B0Eb39cC.toBytes32();

        // MorphoBlue
        values[base]["morphoBlue"] = 0xBBBBBbbBBb9cC5e90e3b3Af64bdAF62C37EEFFCb.toBytes32();
        values[base]["weETH_wETH_915"] = 0x78d11c03944e0dc298398f0545dc8195ad201a18b0388cb8058b1bcb89440971;
        values[base]["wstETH_wETH_945"] = 0x3a4048c64ba1b375330d376b1ce40e4047d03b47ab4d48af484edec9fec801ba;
        values[base]["cbETH_wETH_965"] = 0x6600aae6c56d242fa6ba68bd527aff1a146e77813074413186828fd3f1cdca91;
        values[base]["cbETH_wETH_945"] = 0x84662b4f95b85d6b082b68d32cf71bb565b3f22f216a65509cc2ede7dccdfe8c;

        values[base]["uniV3Router"] = 0x2626664c2603336E57B271c5C0b26F421741e481.toBytes32();

        values[base]["aggregationRouterV5"] = 0x1111111254EEB25477B68fb85Ed929f73A960582.toBytes32();
        values[base]["oneInchExecutor"] = 0xE37e799D5077682FA0a244D46E5649F71457BD09.toBytes32();

        // Compound V3
        values[base]["cWETHV3"] = 0x46e6b214b524310239732D51387075E0e70970bf.toBytes32();
        values[base]["cometRewards"] = 0x123964802e6ABabBE1Bc9547D72Ef1B69B00A6b1.toBytes32();

        // Instadapp Fluid
        values[base]["fWETH"] = 0x9272D6153133175175Bc276512B2336BE3931CE9.toBytes32();
        values[base]["fWSTETH"] = 0x896E39f0E9af61ECA9dD2938E14543506ef2c2b5.toBytes32();
    }

    function _addArbitrumValues() private {
        // Liquid Ecosystem
        values[arbitrum]["deployerAddress"] = 0x5F2F11ad8656439d5C14d9B351f8b09cDaC2A02d.toBytes32();
        values[arbitrum]["dev0Address"] = 0x0463E60C7cE10e57911AB7bD1667eaa21de3e79b.toBytes32();
        values[arbitrum]["dev1Address"] = 0xf8553c8552f906C19286F21711721E206EE4909E.toBytes32();
        values[arbitrum]["liquidPayoutAddress"] = 0xA9962a5BfBea6918E958DeE0647E99fD7863b95A.toBytes32();

        // DeFi Ecosystem
        values[arbitrum]["ETH"] = 0xEeeeeEeeeEeEeeEeEeEeeEEEeeeeEeeeeeeeEEeE.toBytes32();
        values[arbitrum]["uniV3Router"] = 0xE592427A0AEce92De3Edee1F18E0157C05861564.toBytes32();
        values[arbitrum]["uniV2Router"] = 0x7a250d5630B4cF539739dF2C5dAcb4c659F2488D.toBytes32();
        values[arbitrum]["uniswapV3NonFungiblePositionManager"] = 0xC36442b4a4522E871399CD717aBDD847Ab11FE88.toBytes32();
        values[arbitrum]["ccipRouter"] = 0x141fa059441E0ca23ce184B6A78bafD2A517DdE8.toBytes32();
        values[arbitrum]["vault"] = 0xBA12222222228d8Ba445958a75a0704d566BF2C8.toBytes32();

        values[arbitrum]["USDC"] = 0xaf88d065e77c8cC2239327C5EDb3A432268e5831.toBytes32();
        values[arbitrum]["USDCe"] = 0xFF970A61A04b1cA14834A43f5dE4533eBDDB5CC8.toBytes32();
        values[arbitrum]["WETH"] = 0x82aF49447D8a07e3bd95BD0d56f35241523fBab1.toBytes32();
        values[arbitrum]["WBTC"] = 0x2f2a2543B76A4166549F7aaB2e75Bef0aefC5B0f.toBytes32();
        values[arbitrum]["USDT"] = 0xFd086bC7CD5C481DCC9C85ebE478A1C0b69FCbb9.toBytes32();
        values[arbitrum]["DAI"] = 0xDA10009cBd5D07dd0CeCc66161FC93D7c9000da1.toBytes32();
        values[arbitrum]["WSTETH"] = 0x5979D7b546E38E414F7E9822514be443A4800529.toBytes32();
        values[arbitrum]["FRAX"] = 0x17FC002b466eEc40DaE837Fc4bE5c67993ddBd6F.toBytes32();
        values[arbitrum]["BAL"] = 0x040d1EdC9569d4Bab2D15287Dc5A4F10F56a56B8.toBytes32();
        values[arbitrum]["COMP"] = 0x354A6dA3fcde098F8389cad84b0182725c6C91dE.toBytes32();
        values[arbitrum]["LINK"] = 0xf97f4df75117a78c1A5a0DBb814Af92458539FB4.toBytes32();
        values[arbitrum]["rETH"] = 0xEC70Dcb4A1EFa46b8F2D97C310C9c4790ba5ffA8.toBytes32();
        values[arbitrum]["RETH"] = 0xEC70Dcb4A1EFa46b8F2D97C310C9c4790ba5ffA8.toBytes32();
        values[arbitrum]["cbETH"] = 0x1DEBd73E752bEaF79865Fd6446b0c970EaE7732f.toBytes32();
        values[arbitrum]["LUSD"] = 0x93b346b6BC2548dA6A1E7d98E9a421B42541425b.toBytes32();
        values[arbitrum]["UNI"] = 0xFa7F8980b0f1E64A2062791cc3b0871572f1F7f0.toBytes32();
        values[arbitrum]["CRV"] = 0x11cDb42B0EB46D95f990BeDD4695A6e3fA034978.toBytes32();
        values[arbitrum]["FRXETH"] = 0x178412e79c25968a32e89b11f63B33F733770c2A.toBytes32();
        values[arbitrum]["SFRXETH"] = 0x95aB45875cFFdba1E5f451B950bC2E42c0053f39.toBytes32();
        values[arbitrum]["ARB"] = 0x912CE59144191C1204E64559FE8253a0e49E6548.toBytes32();
        values[arbitrum]["WEETH"] = 0x35751007a407ca6FEFfE80b3cB397736D2cf4dbe.toBytes32();
        values[arbitrum]["USDE"] = 0x5d3a1Ff2b6BAb83b63cd9AD0787074081a52ef34.toBytes32();
        values[arbitrum]["AURA"] = 0x1509706a6c66CA549ff0cB464de88231DDBe213B.toBytes32();
        values[arbitrum]["PENDLE"] = 0x0c880f6761F1af8d9Aa9C466984b80DAb9a8c9e8.toBytes32();
        values[arbitrum]["RSR"] = 0xCa5Ca9083702c56b481D1eec86F1776FDbd2e594.toBytes32();
        values[arbitrum]["CBETH"] = 0x1DEBd73E752bEaF79865Fd6446b0c970EaE7732f.toBytes32();
        values[arbitrum]["OSETH"] = 0xf7d4e7273E5015C96728A6b02f31C505eE184603.toBytes32();
        values[arbitrum]["RSETH"] = 0x4186BFC76E2E237523CBC30FD220FE055156b41F.toBytes32();
        values[arbitrum]["GRAIL"] = 0x3d9907F9a368ad0a51Be60f7Da3b97cf940982D8.toBytes32();

        // Aave V3
        values[arbitrum]["v3Pool"] = 0x794a61358D6845594F94dc1DB02A252b5b4814aD.toBytes32();

        // 1Inch
        values[arbitrum]["aggregationRouterV5"] = 0x1111111254EEB25477B68fb85Ed929f73A960582.toBytes32();
        values[arbitrum]["oneInchExecutor"] = 0xE37e799D5077682FA0a244D46E5649F71457BD09.toBytes32();

        values[arbitrum]["balancerVault"] = 0xBA12222222228d8Ba445958a75a0704d566BF2C8.toBytes32();
        // TODO This Balancer on L2s use a different minting logic so minter is not used
        // but the merkle tree should be refactored for L2s
        values[arbitrum]["minter"] = address(1).toBytes32();

        // Arbitrum native bridging.
        values[arbitrum]["arbitrumL2GatewayRouter"] = 0x5288c571Fd7aD117beA99bF60FE0846C4E84F933.toBytes32();
        values[arbitrum]["arbitrumSys"] = 0x0000000000000000000000000000000000000064.toBytes32();
        values[arbitrum]["arbitrumRetryableTx"] = 0x000000000000000000000000000000000000006E.toBytes32();
        values[arbitrum]["arbitrumL2Sender"] = 0x09e9222E96E7B4AE2a407B98d48e330053351EEe.toBytes32();

        // Pendle
        values[arbitrum]["pendleMarketFactory"] = 0x2FCb47B58350cD377f94d3821e7373Df60bD9Ced.toBytes32();
        values[arbitrum]["pendleRouter"] = 0x888888888889758F76e7103c6CbF23ABbF58F946.toBytes32();
        values[arbitrum]["pendleLimitOrderRouter"] = 0x000000000000c9B3E2C3Ec88B1B4c0cD853f4321.toBytes32();
        values[arbitrum]["pendleWeETHMarketSeptember"] = 0xf9F9779d8fF604732EBA9AD345E6A27EF5c2a9d6.toBytes32();
        values[arbitrum]["pendle_weETH_market_12_25_24"] = 0x6b92feB89ED16AA971B096e247Fe234dB4Aaa262.toBytes32();

        // Gearbox
        values[arbitrum]["dWETHV3"] = 0x04419d3509f13054f60d253E0c79491d9E683399.toBytes32();
        values[arbitrum]["sdWETHV3"] = 0xf3b7994e4dA53E04155057Fd61dc501599d57877.toBytes32();
        values[arbitrum]["dUSDCV3"] = 0x890A69EF363C9c7BdD5E36eb95Ceb569F63ACbF6.toBytes32();
        values[arbitrum]["sdUSDCV3"] = 0xD0181a36B0566a8645B7eECFf2148adE7Ecf2BE9.toBytes32();
        values[arbitrum]["dUSDCeV3"] = 0xa76c604145D7394DEc36C49Af494C144Ff327861.toBytes32();
        values[arbitrum]["sdUSDCeV3"] = 0x608F9e2E8933Ce6b39A8CddBc34a1e3E8D21cE75.toBytes32();

        // Uniswap V3 pools
        values[arbitrum]["wstETH_wETH_01"] = 0x35218a1cbaC5Bbc3E57fd9Bd38219D37571b3537.toBytes32();
        values[arbitrum]["wstETH_wETH_05"] = 0xb93F8a075509e71325c1c2fc8FA6a75f2d536A13.toBytes32();
        values[arbitrum]["PENDLE_wETH_30"] = 0xdbaeB7f0DFe3a0AAFD798CCECB5b22E708f7852c.toBytes32();
        values[arbitrum]["wETH_weETH_30"] = 0xA169d1aB5c948555954D38700a6cDAA7A4E0c3A0.toBytes32();
        values[arbitrum]["wETH_weETH_05"] = 0xd90660A0b8Ad757e7C1d660CE633776a0862b087.toBytes32();
        values[arbitrum]["wETH_weETH_01"] = 0x14353445c8329Df76e6f15e9EAD18fA2D45A8BB6.toBytes32();

        // Chainlink feeds
        values[arbitrum]["weETH_ETH_ExchangeRate"] = 0x20bAe7e1De9c596f5F7615aeaa1342Ba99294e12.toBytes32();

        // Fluid fTokens
        values[arbitrum]["fUSDC"] = 0x1A996cb54bb95462040408C06122D45D6Cdb6096.toBytes32();
        values[arbitrum]["fUSDT"] = 0x4A03F37e7d3fC243e3f99341d36f4b829BEe5E03.toBytes32();
        values[arbitrum]["fWETH"] = 0x45Df0656F8aDf017590009d2f1898eeca4F0a205.toBytes32();
        values[arbitrum]["fWSTETH"] = 0x66C25Cd75EBdAA7E04816F643d8E46cecd3183c9.toBytes32();

        // Merkl
        values[arbitrum]["merklDistributor"] = 0x3Ef3D8bA38EBe18DB133cEc108f4D14CE00Dd9Ae.toBytes32();

        // Vault Craft
        values[arbitrum]["compoundV3Weth"] = 0xC4bBbbAF12B1bE472E6E7B1A76d2756d5C763F95.toBytes32();
        values[arbitrum]["compoundV3WethGauge"] = 0x5E6A9859Dc1b393a82a5874F9cBA22E92d9fbBd2.toBytes32();

        // Camelot
        values[arbitrum]["camelotRouterV2"] = 0xc873fEcbd354f5A56E00E710B90EF4201db2448d.toBytes32();
        values[arbitrum]["camelotRouterV3"] = 0x1F721E2E82F6676FCE4eA07A5958cF098D339e18.toBytes32();
        values[arbitrum]["camelotNonFungiblePositionManager"] = 0x00c7f3082833e796A5b3e4Bd59f6642FF44DCD15.toBytes32();

        // Compound V3
        values[arbitrum]["cWETHV3"] = 0x6f7D514bbD4aFf3BcD1140B7344b32f063dEe486.toBytes32();
        values[arbitrum]["cometRewards"] = 0x88730d254A2f7e6AC8388c3198aFd694bA9f7fae.toBytes32();

        // Balancer
        values[arbitrum]["rsETH_wETH_BPT"] = 0x90e6CB5249f5e1572afBF8A96D8A1ca6aCFFd739.toBytes32();
        values[arbitrum]["rsETH_wETH_Id"] = 0x90e6cb5249f5e1572afbf8a96d8a1ca6acffd73900000000000000000000055c;
        values[arbitrum]["rsETH_wETH_Gauge"] = 0x59907f88C360D576Aa38dba84F26578367F96b6C.toBytes32();
        values[arbitrum]["aura_rsETH_wETH"] = 0x90cedFDb5284a274720f1dB339eEe9798f4fa29d.toBytes32();
        values[arbitrum]["wstETH_sfrxETH_BPT"] = 0xc2598280bFeA1Fe18dFcaBD21C7165c40c6859d3.toBytes32();
        values[arbitrum]["wstETH_sfrxETH_Id"] = 0xc2598280bfea1fe18dfcabd21c7165c40c6859d30000000000000000000004f3;
        values[arbitrum]["wstETH_sfrxETH_Gauge"] = 0x06eaf7bAabEac962301eE21296e711B3052F2c0d.toBytes32();
        values[arbitrum]["aura_wstETH_sfrxETH"] = 0x83D37cbA332ffd53A4336Ee06f3c301B8929E684.toBytes32();
        values[arbitrum]["wstETH_wETH_Gyro_BPT"] = 0x7967FA58B9501600D96bD843173b9334983EE6E6.toBytes32();
        values[arbitrum]["wstETH_wETH_Gyro_Id"] = 0x7967fa58b9501600d96bd843173b9334983ee6e600020000000000000000056e;
        values[arbitrum]["wstETH_wETH_Gyro_Gauge"] = 0x96d7C70c80518Ee189CB6ba672FbD22E4fDD9c19.toBytes32();
        values[arbitrum]["aura_wstETH_wETH_Gyro"] = 0x93e567b423ED470562911078b4d7A902d4E0BEea.toBytes32();
        values[arbitrum]["weETH_wstETH_Gyro_BPT"] = 0xCDCef9765D369954a4A936064535710f7235110A.toBytes32();
        values[arbitrum]["weETH_wstETH_Gyro_Id"] = 0xcdcef9765d369954a4a936064535710f7235110a000200000000000000000558;
        values[arbitrum]["weETH_wstETH_Gyro_Gauge"] = 0xdB66fFFf713B1FA758E348e69E2f2e24595111cF.toBytes32();
        values[arbitrum]["aura_weETH_wstETH_Gyro"] = 0x40bF10900a55c69c9dADdc3dC52465e01AcEF4A4.toBytes32();
        values[arbitrum]["osETH_wETH_BPT"] = 0x42f7Cfc38DD1583fFdA2E4f047F4F6FA06CEFc7c.toBytes32();
        values[arbitrum]["osETH_wETH_Id"] = 0x42f7cfc38dd1583ffda2e4f047f4f6fa06cefc7c000000000000000000000553;
        values[arbitrum]["osETH_wETH_Gauge"] = 0x5DA32F4724373c91Fdc657E0AD7B1836c70A4E52.toBytes32();
    }

    function _addOptimismValues() private {
        values[optimism]["deployerAddress"] = 0x5F2F11ad8656439d5C14d9B351f8b09cDaC2A02d.toBytes32();
        values[optimism]["dev0Address"] = 0x0463E60C7cE10e57911AB7bD1667eaa21de3e79b.toBytes32();
        values[optimism]["dev1Address"] = 0xf8553c8552f906C19286F21711721E206EE4909E.toBytes32();
        values[optimism]["liquidPayoutAddress"] = 0xA9962a5BfBea6918E958DeE0647E99fD7863b95A.toBytes32();
        values[optimism]["uniV3Router"] = 0xE592427A0AEce92De3Edee1F18E0157C05861564.toBytes32();
        values[optimism]["aggregationRouterV5"] = 0x1111111254EEB25477B68fb85Ed929f73A960582.toBytes32();
        values[optimism]["oneInchExecutor"] = 0xE37e799D5077682FA0a244D46E5649F71457BD09.toBytes32();

        values[optimism]["WETH"] = 0x4200000000000000000000000000000000000006.toBytes32();
        values[optimism]["WEETH"] = 0x346e03F8Cce9fE01dCB3d0Da3e9D00dC2c0E08f0.toBytes32();
        values[optimism]["WSTETH"] = 0x1F32b1c2345538c0c6f582fCB022739c4A194Ebb.toBytes32();
        values[optimism]["RETH"] = 0x9Bcef72be871e61ED4fBbc7630889beE758eb81D.toBytes32();
        values[optimism]["WEETH_OFT"] = 0x5A7fACB970D094B6C7FF1df0eA68D99E6e73CBFF.toBytes32();
        values[optimism]["OP"] = 0x4200000000000000000000000000000000000042.toBytes32();
        values[optimism]["CRV"] = 0x0994206dfE8De6Ec6920FF4D779B0d950605Fb53.toBytes32();
        values[optimism]["AURA"] = 0x1509706a6c66CA549ff0cB464de88231DDBe213B.toBytes32();
        values[optimism]["BAL"] = 0xFE8B128bA8C78aabC59d4c64cEE7fF28e9379921.toBytes32();
        values[optimism]["UNI"] = 0x6fd9d7AD17242c41f7131d257212c54A0e816691.toBytes32();
        values[optimism]["CBETH"] = 0xadDb6A0412DE1BA0F936DCaeb8Aaa24578dcF3B2.toBytes32();

        values[optimism]["vault"] = 0xBA12222222228d8Ba445958a75a0704d566BF2C8.toBytes32();
        values[optimism]["balancerVault"] = 0xBA12222222228d8Ba445958a75a0704d566BF2C8.toBytes32();
        values[optimism]["minter"] = 0x239e55F427D44C3cc793f49bFB507ebe76638a2b.toBytes32();

        values[optimism]["uniswapV3NonFungiblePositionManager"] = 0xC36442b4a4522E871399CD717aBDD847Ab11FE88.toBytes32();
        values[optimism]["ccipRouter"] = 0x3206695CaE29952f4b0c22a169725a865bc8Ce0f.toBytes32();
        values[optimism]["weETH_ETH_ExchangeRate"] = 0x72EC6bF88effEd88290C66DCF1bE2321d80502f5.toBytes32();

        // Gearbox
        values[optimism]["dWETHV3"] = 0x42dB77B3103c71059F4b997d6441cFB299FD0d94.toBytes32();
        values[optimism]["sdWETHV3"] = 0x704c4C9F0d29257E5b0E526b20b48EfFC8f758b2.toBytes32();

        // Standard Bridge
        values[optimism]["standardBridge"] = 0x4200000000000000000000000000000000000010.toBytes32();
        values[optimism]["crossDomainMessenger"] = 0x4200000000000000000000000000000000000007.toBytes32();

        // Aave V3
        values[optimism]["v3Pool"] = 0x794a61358D6845594F94dc1DB02A252b5b4814aD.toBytes32();

        // Merkl
        values[optimism]["merklDistributor"] = 0x3Ef3D8bA38EBe18DB133cEc108f4D14CE00Dd9Ae.toBytes32();

        // Beethoven
        values[optimism]["wstETH_weETH_BPT"] = 0x2Bb4712247D5F451063b5E4f6948abDfb925d93D.toBytes32();
        values[optimism]["wstETH_weETH_Id"] = 0x2bb4712247d5f451063b5e4f6948abdfb925d93d000000000000000000000136;
        values[optimism]["wstETH_weETH_Gauge"] = 0xF3B314B1D2bd7d9afa8eC637716A9Bb81dBc79e5.toBytes32();
        values[optimism]["aura_wstETH_weETH"] = 0xe351a69EB84a22E113E92A4C683391C95448d7d4.toBytes32();

        // Velodrome
        values[optimism]["velodromeRouter"] = 0xa062aE8A9c5e11aaA026fc2670B0D65cCc8B2858.toBytes32();
        values[optimism]["velodromeNonFungiblePositionManager"] = 0x416b433906b1B72FA758e166e239c43d68dC6F29.toBytes32();
        values[optimism]["velodrome_Weth_Wsteth_v3_1_gauge"] = 0xb2218A2cFeF38Ca30AE8C88B41f2E2BdD9347E3e.toBytes32();

        // Compound V3
        values[optimism]["cWETHV3"] = 0xE36A30D249f7761327fd973001A32010b521b6Fd.toBytes32();
        values[optimism]["cometRewards"] = 0x443EA0340cb75a160F31A440722dec7b5bc3C2E9.toBytes32();
    }

    function _addHoleskyValues() private {
        // ERC20
        values[holesky]["WSTETH"] = 0x8d09a4502Cc8Cf1547aD300E066060D043f6982D.toBytes32();

        // Symbiotic
        values[holesky]["wstETHSymbioticVault"] = 0x89D62D1d89d8636367fc94998b3bE095a3d9c2f9.toBytes32();
    }

    function _addMantleValues() private {
        // ERC20
        values[mantle]["WETH"] = 0xdEAddEaDdeadDEadDEADDEAddEADDEAddead1111.toBytes32();
        values[mantle]["USDC"] = 0x09Bc4E0D864854c6aFB6eB9A9cdF58aC190D0dF9.toBytes32();
        values[mantle]["METH"] = 0xcDA86A272531e8640cD7F1a92c01839911B90bb0.toBytes32();

        // Standard Bridge.
        values[mantle]["standardBridge"] = 0x4200000000000000000000000000000000000010.toBytes32();
        values[mantle]["crossDomainMessenger"] = 0x4200000000000000000000000000000000000007.toBytes32();
    }

    function _addZircuitValues() private {
        // Standard Bridge.
        values[zircuit]["standardBridge"] = 0x4200000000000000000000000000000000000010.toBytes32();
        values[zircuit]["crossDomainMessenger"] = 0x4200000000000000000000000000000000000007.toBytes32();
    }

    function _addLineaValues() private {
        values[linea]["deployerAddress"] = 0x5F2F11ad8656439d5C14d9B351f8b09cDaC2A02d.toBytes32();
        values[linea]["dev0Address"] = 0x0463E60C7cE10e57911AB7bD1667eaa21de3e79b.toBytes32();
        values[linea]["dev1Address"] = 0xf8553c8552f906C19286F21711721E206EE4909E.toBytes32();
        values[linea]["liquidPayoutAddress"] = 0xA9962a5BfBea6918E958DeE0647E99fD7863b95A.toBytes32();
        values[linea]["balancerVault"] = address(1).toBytes32();
        // ERC20
        values[linea]["DAI"] = 0x4AF15ec2A0BD43Db75dd04E62FAA3B8EF36b00d5.toBytes32();
        values[linea]["WETH"] = 0xe5D7C2a44FfDDf6b295A15c148167daaAf5Cf34f.toBytes32();

        // Linea Bridge.
        values[linea]["tokenBridge"] = 0x353012dc4a9A6cF55c941bADC267f82004A8ceB9.toBytes32(); //approve, also bridge token
        values[linea]["lineaMessageService"] = 0x508Ca82Df566dCD1B0DE8296e70a96332cD644ec.toBytes32(); // claim message, sendMessage
    }

    function _addScrollValues() private {
        // ERC20
        values[scroll]["DAI"] = 0xcA77eB3fEFe3725Dc33bccB54eDEFc3D9f764f97.toBytes32();

        // Scroll Bridge.
        values[scroll]["scrollGatewayRouter"] = 0x4C0926FF5252A435FD19e10ED15e5a249Ba19d79.toBytes32(); // withdrawERC20
        values[scroll]["scrollMessenger"] = 0x781e90f1c8Fc4611c9b7497C3B47F99Ef6969CbC.toBytes32(); // sendMessage
        values[scroll]["scrollCustomERC20Gateway"] = 0xaC78dff3A87b5b534e366A93E785a0ce8fA6Cc62.toBytes32(); // sendMessage
    }
}<|MERGE_RESOLUTION|>--- conflicted
+++ resolved
@@ -163,10 +163,7 @@
         values[mainnet]["pumpBTC"] = 0xF469fBD2abcd6B9de8E169d128226C0Fc90a012e.toBytes32();
         values[mainnet]["CAKE"] = 0x152649eA73beAb28c5b49B26eb48f7EAD6d4c898.toBytes32();
         values[mainnet]["cbBTC"] = 0xcbB7C0000aB88B473b1f5aFd9ef808440eed33Bf.toBytes32();
-<<<<<<< HEAD
         values[mainnet]["fBTC"] = 0xC96dE26018A54D51c097160568752c4E3BD6C364.toBytes32();
-=======
->>>>>>> 06bb3668
 
         // Rate providers
         values[mainnet]["WEETH_RATE_PROVIDER"] = 0xCd5fE23C85820F7B72D0926FC9b05b43E359b7ee.toBytes32();
